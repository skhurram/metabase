(ns metabase.api.x-ray
  (:refer-clojure :exclude [compare])
  (:require [compojure.core :refer [GET POST]]
            [metabase.api.common :as api]
            [metabase.feature-extraction
             [core :as fe]
             [costs :as costs]]
            [metabase.models
             [card :refer [Card] :as card]
             [database :refer [Database] :as database]
             [field :refer [Field]]
             [metric :refer [Metric]]
             [query :as query]
             [segment :refer [Segment]]
             [table :refer [Table]]]
            [schema.core :as s]))

;; See metabase.feature-extraction.core/extract-features for description of
;; these settings.
(def ^:private MaxQueryCost
  (s/maybe (s/enum "cache"
                   "sample"
                   "full-scan"
                   "joins")))

(def ^:private MaxComputationCost
  (s/maybe (s/enum "linear"
                   "unbounded"
                   "yolo")))

(defn- max-cost
  [query computation]
  (costs/apply-global-cost-cap {:query       (keyword query)
                                :computation (keyword computation)}))

(defn- x-ray
  [max-cost model]
  (api/check-403 (costs/enable-xrays))
  (fe/x-ray (fe/extract-features {:max-cost max-cost} model)))

(defn- compare
  [max-cost model1 model2]
  (api/check-403 (costs/enable-xrays))
  (fe/x-ray (fe/compare-features {:max-cost max-cost} model1 model2)))

(defn- compare-filtered-field
  [max-cost model1 model2 field]
  (let [{:keys [comparison constituents]} (compare max-cost model1 model2)]
    {:constituents     constituents
     :comparison       (-> comparison (get field))
     :top-contributors (-> comparison (get field) :top-contributors)}))

(api/defendpoint GET "/field/:id"
  "Get x-ray of field."
  [id max_query_cost max_computation_cost]
  {max_query_cost       MaxQueryCost
   max_computation_cost MaxComputationCost}
  (x-ray (max-cost max_query_cost max_computation_cost)
         (api/read-check Field id)))

(api/defendpoint GET "/table/:id"
  "Get x-ray of table."
  [id max_query_cost max_computation_cost]
  {max_query_cost       MaxQueryCost
   max_computation_cost MaxComputationCost}
  (x-ray (max-cost max_query_cost max_computation_cost)
         (api/read-check Table id)))

(api/defendpoint GET "/card/:id"
  "Get x-ray pf card."
  [id max_query_cost max_computation_cost]
  {max_query_cost       MaxQueryCost
   max_computation_cost MaxComputationCost}
  (x-ray (max-cost max_query_cost max_computation_cost)
         (api/read-check Card id)))

<<<<<<< HEAD
(api/defendpoint GET "/metric/:id"
  "Get x-ray for a `Metric` with ID."
  [id max_query_cost max_computation_cost]
  {max_query_cost       MaxQueryCost
   max_computation_cost MaxComputationCost}
  (api/check-403 (costs/enable-xrays))
  (->> id
       (api/read-check Metric)
       (fe/extract-features {:max-cost (max-cost max_query_cost
                                                 max_computation_cost)})
       fe/x-ray))

(api/defendpoint GET "/card/:id"
  "Get x-ray for a `Card` with ID."
=======
(api/defendpoint GET "/segment/:id"
  "Get x-ray of segment."
>>>>>>> 86ea54f8
  [id max_query_cost max_computation_cost]
  {max_query_cost       MaxQueryCost
   max_computation_cost MaxComputationCost}
  (x-ray (max-cost max_query_cost max_computation_cost)
         (api/read-check Segment id)))

(defn- adhoc-query
  [{:keys [database], :as query}]
  (when-not (= database database/virtual-id)
    (api/read-check Database database))
  (->> {:dataset_query query}
       (merge (card/query->database-and-table-ids query))
       query/map->QueryInstance))

(api/defendpoint POST "/query"
  "Get x-ray for query."
  [max_query_cost max_computation_cost :as {query :body}]
  {max_query_cost       MaxQueryCost
   max_computation_cost MaxComputationCost}
  (->> query
       adhoc-query
       (x-ray (max-cost max_query_cost max_computation_cost))))

(api/defendpoint GET "/compare/tables/:table1-id/:table2-id"
  "Get comparison x-ray of two tables."
  [table1-id table2-id max_query_cost max_computation_cost]
  {max_query_cost       MaxQueryCost
   max_computation_cost MaxComputationCost}
  (compare (max-cost max_query_cost max_computation_cost)
           (api/read-check Table table1-id)
           (api/read-check Table table2-id)))

(api/defendpoint GET "/compare/segments/:segment1-id/:segment2-id"
  "Get comparison x-ray of two segments."
  [segment1-id segment2-id max_query_cost max_computation_cost]
  {max_query_cost       MaxQueryCost
   max_computation_cost MaxComputationCost}
  (compare (max-cost max_query_cost max_computation_cost)
           (api/read-check Segment segment1-id)
           (api/read-check Segment segment2-id)))

(api/defendpoint GET "/compare/fields/:field1-id/:field2-id"
  "Get comparison x-ray of two fields."
  [field1-id field2-id max_query_cost max_computation_cost]
  {max_query_cost       MaxQueryCost
   max_computation_cost MaxComputationCost}
  (compare (max-cost max_query_cost max_computation_cost)
           (api/read-check Field field1-id)
           (api/read-check Field field2-id)))

(api/defendpoint GET "/compare/cards/:card1-id/:card2-id"
  "Get comparison x-ray of two cards."
  [card1-id card2-id max_query_cost max_computation_cost]
  {max_query_cost       MaxQueryCost
   max_computation_cost MaxComputationCost}
  (compare (max-cost max_query_cost max_computation_cost)
           (api/read-check Card card1-id)
           (api/read-check Card card2-id)))

(api/defendpoint GET "/compare/table/:table-id/segment/:segment-id"
  "Get comparison x-ray of a table and a segment."
  [table-id segment-id max_query_cost max_computation_cost]
  {max_query_cost       MaxQueryCost
   max_computation_cost MaxComputationCost}
  (compare (max-cost max_query_cost max_computation_cost)
           (api/read-check Table table-id)
           (api/read-check Segment segment-id)))

(api/defendpoint GET "/compare/segments/:segment1-id/:segment2-id/field/:field"
  "Get comparison x-ray of field named `field` in segments with IDs
   `segment1-id` and `segment2-id`."
  [segment1-id segment2-id field max_query_cost max_computation_cost]
  {max_query_cost       MaxQueryCost
   max_computation_cost MaxComputationCost}
  (compare-filtered-field (max-cost max_query_cost max_computation_cost)
                          (api/read-check Segment segment1-id)
                          (api/read-check Segment segment2-id)
                          field))

(api/defendpoint GET "/compare/table/:table-id/segment/:segment-id/field/:field"
  "Get comparison x-ray for field named `field` in table with ID
   `table-id` and segment with ID `segment-id`."
  [table-id segment-id field max_query_cost max_computation_cost]
  {max_query_cost       MaxQueryCost
   max_computation_cost MaxComputationCost}
  (compare-filtered-field (max-cost max_query_cost max_computation_cost)
                          (api/read-check Table table-id)
                          (api/read-check Segment segment-id)
                          field))

(api/defendpoint POST "/compare/table/:table-id/segment/:segment-id/field/:field"
  "Get comparison x-ray for field named `field` in table with ID
   `table-id` and segment with ID `segment-id`."
  [table-id segment-id field max_query_cost max_computation_cost]
  {max_query_cost       MaxQueryCost
   max_computation_cost MaxComputationCost}
  (compare-filtered-field (max-cost max_query_cost max_computation_cost)
                          (api/read-check Table table-id)
                          (api/read-check Segment segment-id)
                          field))

(api/defendpoint POST "/compare/card/:id/query"
  "Get comparison x-ray of card and ad-hoc query."
  [id max_query_cost max_computation_cost :as {query :body}]
  {max_query_cost       MaxQueryCost
   max_computation_cost MaxComputationCost}
  (compare (max-cost max_query_cost max_computation_cost)
           (api/read-check Card id)
           (adhoc-query query)))

(api/defendpoint POST "/compare/table/:id/query"
  "Get comparison x-ray of table and ad-hoc query."
  [id max_query_cost max_computation_cost :as {query :body}]
  {max_query_cost       MaxQueryCost
   max_computation_cost MaxComputationCost}
  (compare (max-cost max_query_cost max_computation_cost)
           (api/read-check Table id)
           (adhoc-query query)))

(api/defendpoint POST "/compare/segment/:id/query"
  "Get comparison x-ray of segment and ad-hoc query."
  [id max_query_cost max_computation_cost :as {query :body}]
  {max_query_cost       MaxQueryCost
   max_computation_cost MaxComputationCost}
  (compare (max-cost max_query_cost max_computation_cost)
           (api/read-check Segment id)
           (adhoc-query query)))

(api/defendpoint GET "/compare/valid-pairs"
  "Get a list of model pairs that can be compared."
  []
  [["field" "field"]
   ["segment" "segment"]
   ["table" "table"]
   ["segment" "table"]])

(api/define-routes)<|MERGE_RESOLUTION|>--- conflicted
+++ resolved
@@ -51,7 +51,7 @@
      :top-contributors (-> comparison (get field) :top-contributors)}))
 
 (api/defendpoint GET "/field/:id"
-  "Get x-ray of field."
+  "X-ray a field."
   [id max_query_cost max_computation_cost]
   {max_query_cost       MaxQueryCost
    max_computation_cost MaxComputationCost}
@@ -59,7 +59,7 @@
          (api/read-check Field id)))
 
 (api/defendpoint GET "/table/:id"
-  "Get x-ray of table."
+  "X-ray a table."
   [id max_query_cost max_computation_cost]
   {max_query_cost       MaxQueryCost
    max_computation_cost MaxComputationCost}
@@ -67,32 +67,23 @@
          (api/read-check Table id)))
 
 (api/defendpoint GET "/card/:id"
-  "Get x-ray pf card."
+  "X-ray a card."
   [id max_query_cost max_computation_cost]
   {max_query_cost       MaxQueryCost
    max_computation_cost MaxComputationCost}
   (x-ray (max-cost max_query_cost max_computation_cost)
          (api/read-check Card id)))
 
-<<<<<<< HEAD
 (api/defendpoint GET "/metric/:id"
-  "Get x-ray for a `Metric` with ID."
-  [id max_query_cost max_computation_cost]
-  {max_query_cost       MaxQueryCost
-   max_computation_cost MaxComputationCost}
-  (api/check-403 (costs/enable-xrays))
-  (->> id
-       (api/read-check Metric)
-       (fe/extract-features {:max-cost (max-cost max_query_cost
-                                                 max_computation_cost)})
-       fe/x-ray))
-
-(api/defendpoint GET "/card/:id"
-  "Get x-ray for a `Card` with ID."
-=======
+  "X-ray a metric."
+  [id max_query_cost max_computation_cost]
+  {max_query_cost       MaxQueryCost
+   max_computation_cost MaxComputationCost}
+  (x-ray (max-cost max_query_cost max_computation_cost)
+         (api/read-check Metric id)))
+
 (api/defendpoint GET "/segment/:id"
-  "Get x-ray of segment."
->>>>>>> 86ea54f8
+  "X-ray a segment."
   [id max_query_cost max_computation_cost]
   {max_query_cost       MaxQueryCost
    max_computation_cost MaxComputationCost}
@@ -108,7 +99,7 @@
        query/map->QueryInstance))
 
 (api/defendpoint POST "/query"
-  "Get x-ray for query."
+  "X-ray a query."
   [max_query_cost max_computation_cost :as {query :body}]
   {max_query_cost       MaxQueryCost
    max_computation_cost MaxComputationCost}
