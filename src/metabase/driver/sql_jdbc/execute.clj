(ns metabase.driver.sql-jdbc.execute
  "Code related to actually running a SQL query against a JDBC database and for properly encoding/decoding types going
  in and out of the database. Old, non-reducible implementation can be found in
  `metabase.driver.sql-jdbc.execute.old-impl`, which will be removed in a future release; implementations of methods
  for JDBC drivers that do not support `java.time` classes can be found in
  `metabase.driver.sql-jdbc.execute.legacy-impl`. "
  (:require [clojure.core.async :as a]
            [clojure.string :as str]
            [clojure.tools.logging :as log]
            [java-time :as t]
            [metabase.driver :as driver]
            [metabase.driver.sql-jdbc.connection :as sql-jdbc.conn]
            [metabase.driver.sql-jdbc.execute.old-impl :as execute.old]
            [metabase.driver.sql-jdbc.sync.interface :as sql-jdbc.sync]
            [metabase.mbql.util :as mbql.u]
            [metabase.query-processor.context :as context]
            [metabase.query-processor.error-type :as qp.error-type]
            [metabase.query-processor.interface :as qp.i]
            [metabase.query-processor.reducible :as qp.reducible]
            [metabase.query-processor.store :as qp.store]
            [metabase.query-processor.timezone :as qp.timezone]
            [metabase.query-processor.util :as qputil]
            [metabase.util :as u]
            [metabase.util.i18n :refer [trs tru]]
            [potemkin :as p])
  (:import [java.sql Connection JDBCType PreparedStatement ResultSet ResultSetMetaData Statement Types]
           [java.time Instant LocalDate LocalDateTime LocalTime OffsetDateTime OffsetTime ZonedDateTime]
           javax.sql.DataSource))

;;; +----------------------------------------------------------------------------------------------------------------+
;;; |                                        SQL JDBC Reducible QP Interface                                         |
;;; +----------------------------------------------------------------------------------------------------------------+

(defmulti connection-with-timezone
  "Fetch a Connection for a `database` with session time zone set to `timezone-id` (if supported by the driver.) The
  default implementation:

  1. Calls util fn `datasource` to get a c3p0 connection pool DataSource
  2. Calls `.getConnection()` the normal way
  3. Executes `set-timezone-sql` if implemented by the driver.

  `timezone-id` will be `nil` if a `report-timezone` Setting is not currently set; don't change the session time zone
  if this is the case.

  For drivers that support session timezones, the default implementation and `set-timezone-sql` should be considered
  deprecated in favor of implementing `connection-with-timezone` directly. This way you can set the session timezone
  in the most efficient manner, e.g. only setting it if needed (if there's an easy way for you to check this), or by
  setting it as a parameter of the connection itself (the default connection pools are automatically flushed when
  `report-timezone-id` changes).

  Custom implementations should set transaction isolation to the least-locking level supported by the driver, and make
  connections read-only (*after* setting timezone, if needed)."
  {:added    "0.35.0"
   :arglists '(^java.sql.Connection [driver database ^String timezone-id])}
  driver/dispatch-on-initialized-driver
  :hierarchy #'driver/hierarchy)

(defmulti set-parameter
  "Set the `PreparedStatement` parameter at index `i` to `object`. Dispatches on driver and class of `object`. By
  default, this calls `.setObject`, but drivers can override this method to convert the object to a different class or
  set it with a different intended JDBC type as needed."
  {:arglists '([driver prepared-statement i object])}
  (fn [driver _ _ object]
    [(driver/dispatch-on-initialized-driver driver) (class object)])
  :hierarchy #'driver/hierarchy)

(defmulti ^PreparedStatement prepared-statement
  "Create a PreparedStatement with `sql` query, and set any `params`. You shouldn't need to override the default
  implementation for this method; if you do, take care to set options to maximize result set read performance (e.g.
  `ResultSet/TYPE_FORWARD_ONLY`); refer to the default implementation."
  {:added "0.35.0", :arglists '(^java.sql.PreparedStatement [driver ^java.sql.Connection connection ^String sql params])}
  driver/dispatch-on-initialized-driver
  :hierarchy #'driver/hierarchy)

(defmulti ^Statement statement-supported?
  "Indicates whether the given driver supports creating a java.sql.Statement, via the Connection. By default, this is
  true for all :sql-jdbc drivers.  If the underlying driver does not support Statement creation, override this as
  false."
  {:added "0.39.0", :arglists '([driver])}
  driver/dispatch-on-initialized-driver
  :hierarchy #'driver/hierarchy)

(defmulti ^Statement statement
  "Create a Statement object using the given connection. Only called if statement-supported? above returns true. This
  is to be used to execute native queries, which implies there are no parameters. As with prepared-statement, you
  shouldn't need to override the default implementation for this method; if you do, take care to set options to maximize
  result set read performance (e.g. `ResultSet/TYPE_FORWARD_ONLY`); refer to the default implementation."
  {:added "0.39.0", :arglists '(^java.sql.Statement [driver ^java.sql.Connection connection])}
  driver/dispatch-on-initialized-driver
  :hierarchy #'driver/hierarchy)

(defmulti execute-prepared-statement!
  "Execute a `PreparedStatement`, returning a `ResultSet`. Default implementation simply calls `.executeQuery()`. It is
  unlikely you will need to override this. Prior to 0.39, this was named execute-query!"
  {:added "0.39.0", :arglists '(^java.sql.ResultSet [driver ^java.sql.PreparedStatement stmt])}
  driver/dispatch-on-initialized-driver
  :hierarchy #'driver/hierarchy)

(defmulti execute-statement!
  "Runs a SQL select query with a given `Statement`, returning a `ResultSet`. Default implementation simply calls
  `.execute()` for the given sql on the given statement, and then `.getResultSet()` if that returns true (throwing an
  exception if not). It is unlikely you will need to override this."
  {:added "0.39.0", :arglists '(^java.sql.ResultSet [driver ^java.sql.Statement stmt ^String sql])}
  driver/dispatch-on-initialized-driver
  :hierarchy #'driver/hierarchy)

(defmulti column-metadata
  "Return a sequence of maps containing information about the corresponding columns in query results. The default
  implementation fetches this information via the result set metadata. It is unlikely you will need to override this."
  {:added "0.35.0", :arglists '([driver ^java.sql.ResultSetMetaData rsmeta])}
  driver/dispatch-on-initialized-driver
  :hierarchy #'driver/hierarchy)

(defmulti read-column-thunk
  "Return a zero-arg function that, when called, will fetch the value of the column from the current row. This also
  supports defaults for the entire driver:

    ;; default method for Postgres not covered by any [driver jdbc-type] methods
    (defmethod read-column-thunk :postgres
      ...)"
  {:added "0.35.0", :arglists '([driver rs rsmeta i])}
  (fn [driver _ ^ResultSetMetaData rsmeta ^long col-idx]
    [(driver/dispatch-on-initialized-driver driver) (.getColumnType rsmeta col-idx)])
  :hierarchy #'driver/hierarchy)

;;; +----------------------------------------------------------------------------------------------------------------+
;;; |                                                  Default Impl                                                  |
;;; +----------------------------------------------------------------------------------------------------------------+

(defn datasource
  "Fetch the connection pool `DataSource` associated with `database`."
  {:added "0.35.0"}
  ^DataSource [database]
  (:datasource (sql-jdbc.conn/db->pooled-connection-spec database)))

(defn set-time-zone-if-supported!
  "Execute `set-timezone-sql`, if implemented by driver, to set the session time zone. This way of setting the time zone
  should be considered deprecated in favor of implementing `connection-with-time-zone` directly."
  {:deprecated "0.35.0"}
  [driver ^Connection conn ^String timezone-id]
  (when timezone-id
    (when-let [format-string (execute.old/set-timezone-sql driver)]
      (try
        (let [sql (format format-string (str \' timezone-id \'))]
          (log/debug (trs "Setting {0} database timezone with statement: {1}" driver (pr-str sql)))
          (try
            (.setReadOnly conn false)
            (catch Throwable e
              (log/debug e (trs "Error setting connection to readwrite"))))
          (with-open [stmt (.createStatement conn)]
            (.execute stmt sql)
            (log/tracef "Successfully set timezone for %s database to %s" driver timezone-id)))
        (catch Throwable e
          (log/error e (trs "Failed to set timezone ''{0}'' for {1} database" timezone-id driver)))))))

;; TODO - since we're not running the queries in a transaction, does this make any difference at all?
(defn set-best-transaction-level!
  "Set the connection transaction isolation level to the least-locking level supported by the DB. See
  https://docs.oracle.com/cd/E19830-01/819-4721/beamv/index.html for an explanation of these levels."
  {:added "0.35.0"}
  [driver ^Connection conn]
  (let [dbmeta (.getMetaData conn)]
    (loop [[[level-name ^Integer level] & more] [[:read-uncommitted Connection/TRANSACTION_READ_UNCOMMITTED]
                                                 [:repeatable-read  Connection/TRANSACTION_REPEATABLE_READ]
                                                 [:read-committed   Connection/TRANSACTION_READ_COMMITTED]]]
      (cond
        (.supportsTransactionIsolationLevel dbmeta level)
        (do
          (log/tracef "Set transaction isolation level for %s database to %s" (name driver) level-name)
          (try
            (.setTransactionIsolation conn level)
            (catch Throwable e
              (log/debug e (trs "Error setting transaction isolation level for {0} database to {1}" (name driver) level-name)))))

        (seq more)
        (recur more)))))

(defmethod connection-with-timezone :sql-jdbc
  [driver database ^String timezone-id]
  (let [conn (.getConnection (datasource database))]
    (try
      (set-best-transaction-level! driver conn)
      (set-time-zone-if-supported! driver conn timezone-id)
      (try
        (.setReadOnly conn true)
        (catch Throwable e
          (log/debug e (trs "Error setting connection to read-only"))))
      (try
        (.setHoldability conn ResultSet/CLOSE_CURSORS_AT_COMMIT)
        (catch Throwable e
          (log/debug e (trs "Error setting default holdability for connection"))))
      conn
      (catch Throwable e
        (.close conn)
        (throw e)))))

;; TODO - would a more general method to convert a parameter to the desired class (and maybe JDBC type) be more
;; useful? Then we can actually do things like log what transformations are taking place


(defn- set-object
  ([^PreparedStatement prepared-statement, ^Integer index, object]
   (log/tracef "(set-object prepared-statement %d ^%s %s)" index (some-> object class .getName) (pr-str object))
   (.setObject prepared-statement index object))

  ([^PreparedStatement prepared-statement, ^Integer index, object, ^Integer target-sql-type]
   (log/tracef "(set-object prepared-statement %d ^%s %s java.sql.Types/%s)" index (some-> object class .getName)
               (pr-str object) (.getName (JDBCType/valueOf target-sql-type)))
   (.setObject prepared-statement index object target-sql-type)))

(defmethod set-parameter :default
  [_ prepared-statement i object]
  (set-object prepared-statement i object))

(defmethod set-parameter [::driver/driver LocalDate]
  [_ prepared-statement i t]
  (set-object prepared-statement i t Types/DATE))

(defmethod set-parameter [::driver/driver LocalTime]
  [_ prepared-statement i t]
  (set-object prepared-statement i t Types/TIME))

(defmethod set-parameter [::driver/driver LocalDateTime]
  [_ prepared-statement i t]
  (set-object prepared-statement i t Types/TIMESTAMP))

(defmethod set-parameter [::driver/driver OffsetTime]
  [_ prepared-statement i t]
  (set-object prepared-statement i t Types/TIME_WITH_TIMEZONE))

(defmethod set-parameter [::driver/driver OffsetDateTime]
  [_ prepared-statement i t]
  (set-object prepared-statement i t Types/TIMESTAMP_WITH_TIMEZONE))

(defmethod set-parameter [::driver/driver ZonedDateTime]
  [_ prepared-statement i t]
  (set-object prepared-statement i t Types/TIMESTAMP_WITH_TIMEZONE))

(defmethod set-parameter [::driver/driver Instant]
  [driver prepared-statement i t]
  (set-parameter driver prepared-statement i (t/offset-date-time t (t/zone-offset 0))))

;; TODO - this might not be needed for all drivers. It is at least needed for H2 and Postgres. Not sure which, if any
;; JDBC drivers support `ZonedDateTime`.
(defmethod set-parameter [::driver/driver ZonedDateTime]
  [driver prepared-statement i t]
  (set-parameter driver prepared-statement i (t/offset-date-time t)))

(defn set-parameters!
  "Set parameters for the prepared statement by calling `set-parameter` for each parameter."
  {:added "0.35.0"}
  [driver stmt params]
  (dorun
   (map-indexed
    (fn [i param]
      (log/tracef "Set param %d -> %s" (inc i) (pr-str param))
      (set-parameter driver stmt (inc i) param))
    params)))

(defmethod prepared-statement :sql-jdbc
  [driver ^Connection conn ^String sql params]
  (let [stmt (.prepareStatement conn sql
                                ResultSet/TYPE_FORWARD_ONLY
                                ResultSet/CONCUR_READ_ONLY
                                ResultSet/CLOSE_CURSORS_AT_COMMIT)]
    (try
      (try
        (.setFetchDirection stmt ResultSet/FETCH_FORWARD)
        (catch Throwable e
          (log/debug e (trs "Error setting result set fetch direction to FETCH_FORWARD"))))
      (set-parameters! driver stmt params)
      stmt
      (catch Throwable e
        (.close stmt)
        (throw e)))))

;; by default, drivers support .createStatement
(defmethod statement-supported? :sql-jdbc
  [_]
  true)

(defmethod statement :sql-jdbc
  [_ ^Connection conn]
  (let [stmt (.createStatement conn
                               ResultSet/TYPE_FORWARD_ONLY
                               ResultSet/CONCUR_READ_ONLY
                               ResultSet/CLOSE_CURSORS_AT_COMMIT)]
    (try
      (try
        (.setFetchDirection stmt ResultSet/FETCH_FORWARD)
        (catch Throwable e
          (log/debug e (trs "Error setting result set fetch direction to FETCH_FORWARD"))))
      stmt
      (catch Throwable e
        (.close stmt)
        (throw e)))))

(defn- prepared-statement*
  ^PreparedStatement [driver conn sql params canceled-chan]
  ;; if canceled-chan gets a message, cancel the PreparedStatement
  (let [^PreparedStatement stmt (prepared-statement driver conn sql params)]
    (a/go
      (when (a/<! canceled-chan)
        (log/debug (trs "Query canceled, calling PreparedStatement.cancel()"))
        (u/ignore-exceptions
          (.cancel stmt))))
    stmt))

(defn- use-statement? [driver params]
  (and (statement-supported? driver) (empty? params)))

(defn- statement* ^Statement [driver conn canceled-chan]
  ;; if canceled-chan gets a message, cancel the Statement
  (let [^Statement stmt (statement driver conn)]
    (a/go
      (when (a/<! canceled-chan)
        (log/debug (trs "Query canceled, calling Statement.cancel()"))
        (u/ignore-exceptions
         (.cancel stmt))))
    stmt))

(defn- statement-or-prepared-statement ^Statement [driver conn sql params canceled-chan]
  (if (use-statement? driver params)
    (statement* driver conn canceled-chan)
    (prepared-statement* driver conn sql params canceled-chan)))

(defmethod execute-prepared-statement! :sql-jdbc
  [_ ^PreparedStatement stmt]
  (.executeQuery stmt))

(defmethod execute-statement! :sql-jdbc
  [driver ^Statement stmt ^String sql]
  (if (.execute stmt sql)
    (.getResultSet stmt)
    (throw (ex-info (str (tru "Select statement did not produce a ResultSet for native query"))
                    {:sql sql :driver driver}))))

(defn- execute-statement-or-prepared-statement! ^ResultSet [driver ^Statement stmt max-rows params sql]
  (let [st (doto stmt (.setMaxRows max-rows))]
    (if (use-statement? driver params)
      (execute-statement! driver st sql)
      (execute-prepared-statement! driver st))))

(defmethod read-column-thunk :default
  [driver ^ResultSet rs rsmeta ^long i]
  (let [driver-default-method (get-method read-column-thunk driver)]
    (if-not (= driver-default-method (get-method read-column-thunk :default))
      ^{:name (format "(read-column-thunk %s)" driver)} (driver-default-method driver rs rsmeta i)
      ^{:name (format "(.getObject rs %d)" i)} (fn []
                                                 (.getObject rs i)))))

(defn- get-object-of-class-thunk [^ResultSet rs, ^long i, ^Class klass]
  ^{:name (format "(.getObject rs %d %s)" i (.getCanonicalName klass))}
  (fn []
    (.getObject rs i klass)))

(defmethod read-column-thunk [:sql-jdbc Types/TIMESTAMP]
  [_ rs _ i]
  (get-object-of-class-thunk rs i java.time.LocalDateTime))

(defmethod read-column-thunk [:sql-jdbc Types/TIMESTAMP_WITH_TIMEZONE]
  [_ rs _ i]
  (get-object-of-class-thunk rs i java.time.OffsetDateTime))

(defmethod read-column-thunk [:sql-jdbc Types/DATE]
  [_ rs _ i]
  (get-object-of-class-thunk rs i java.time.LocalDate))

(defmethod read-column-thunk [:sql-jdbc Types/TIME]
  [_ rs _ i]
  (get-object-of-class-thunk rs i java.time.LocalTime))

(defmethod read-column-thunk [:sql-jdbc Types/TIME_WITH_TIMEZONE]
  [_ rs _ i]
  (get-object-of-class-thunk rs i java.time.OffsetTime))

(defn- column-range [^ResultSetMetaData rsmeta]
  (range 1 (inc (.getColumnCount rsmeta))))

(defn- log-readers [driver ^ResultSetMetaData rsmeta fns]
  (log/trace
   (str/join
    "\n"
    (for [^Integer i (column-range rsmeta)]
      (format "Reading %s column %d %s (JDBC type: %s, DB type: %s) with %s"
              driver
              i
              (pr-str (.getColumnName rsmeta i))
              (or (u/ignore-exceptions
                    (.getName (JDBCType/valueOf (.getColumnType rsmeta i))))
                  (.getColumnType rsmeta i))
              (.getColumnTypeName rsmeta i)
              (let [f (nth fns (dec i))]
                (or (:name (meta f))
                    f)))))))

(defn- old-read-column-thunk
  "Implementation of deprecated method `old/read-column` if a non-default one is available."
  [driver rs ^ResultSetMetaData rsmeta ^Integer i]
  (let [col-type (.getColumnType rsmeta i)
        method   (get-method execute.old/read-column [driver col-type])
        default? (some (fn [dispatch-val]
                         (= method (get-method execute.old/read-column dispatch-val)))
                       [:default
                        [::driver/driver col-type]
                        [:sql-jdbc col-type]])]
    (when-not default?
      ^{:name (format "old-impl/read-column %s %d" driver i)}
      (fn []
        (method driver nil rs rsmeta i)))))

(defn row-thunk
  "Returns a thunk that can be called repeatedly to get the next row in the result set, using appropriate methods to
  fetch each value in the row. Returns `nil` when the result set has no more rows."
  [driver ^ResultSet rs ^ResultSetMetaData rsmeta]
  (let [fns (for [i (column-range rsmeta)]
              (or (old-read-column-thunk driver rs rsmeta i)
                  (read-column-thunk driver rs rsmeta (long i))))]
    (log-readers driver rsmeta fns)
    (let [thunk (apply juxt fns)]
      (fn row-thunk* []
        (when (.next rs)
          (thunk))))))

(defmethod column-metadata :sql-jdbc
  [driver ^ResultSetMetaData rsmeta]
  (mapv
   (fn [^Integer i]
     (let [col-name     (.getColumnLabel rsmeta i)
           db-type-name (.getColumnTypeName rsmeta i)
           base-type    (sql-jdbc.sync/database-type->base-type driver (keyword db-type-name))]
       (log/tracef "Column %d '%s' is a %s which is mapped to base type %s for driver %s\n"
                   i col-name db-type-name base-type driver)
       {:name      col-name
        ;; TODO - disabled for now since it breaks a lot of tests. We can re-enable it when the tests are in a better
        ;; state
        #_:original_name #_(.getColumnName rsmeta i)
        #_:jdbc_type #_ (u/ignore-exceptions
                          (.getName (JDBCType/valueOf (.getColumnType rsmeta i))))
        #_:db_type   #_db-type-name
        :base_type   (or base-type :type/*)}))
   (column-range rsmeta)))

(defn reducible-rows
  "Returns an object that can be reduced to fetch the rows and columns in a `ResultSet` in a driver-specific way (e.g.
  by using `read-column-thunk` to fetch values)."
  {:added "0.35.0"}
  [driver ^ResultSet rs ^ResultSetMetaData rsmeta canceled-chan]
  (let [row-thunk (row-thunk driver rs rsmeta)]
    (qp.reducible/reducible-rows row-thunk canceled-chan)))

(defn execute-reducible-query
  "Default impl of `execute-reducible-query` for sql-jdbc drivers."
  {:added "0.35.0", :arglists '([driver query context respond] [driver sql params max-rows context respond])}
  ([driver {{sql :query, params :params} :native, :as outer-query} context respond]
   {:pre [(string? sql) (seq sql)]}
   (let [remark   (qputil/query->remark driver outer-query)
         sql      (str "-- " remark "\n" sql)
         max-rows (or (mbql.u/query->max-rows-limit outer-query)
                      qp.i/absolute-max-results)]
     (execute-reducible-query driver sql params max-rows context respond)))

  ([driver sql params max-rows context respond]
<<<<<<< HEAD
   (with-open [conn (connection-with-timezone driver (qp.store/database) (qp.timezone/report-timezone-id-if-supported))
               stmt (statement-or-prepared-statement driver conn sql params (context/canceled-chan context))
               rs   (execute-statement-or-prepared-statement! driver stmt max-rows params sql)]
=======
   (with-open [conn          (connection-with-timezone driver (qp.store/database) (qp.timezone/report-timezone-id-if-supported))
               stmt          (doto (prepared-statement* driver conn sql params (context/canceled-chan context))
                               (.setMaxRows max-rows))
               ^ResultSet rs (try
                               (execute-query! driver stmt)
                               (catch Throwable e
                                 (throw (ex-info (tru "Error executing query")
                                                 {:sql sql, :params params, :type qp.error-type/driver}
                                                 e))))]
>>>>>>> 028e7160
     (let [rsmeta           (.getMetaData rs)
           results-metadata {:cols (column-metadata driver rsmeta)}]
       (respond results-metadata (reducible-rows driver rs rsmeta (context/canceled-chan context)))))))

;;; +----------------------------------------------------------------------------------------------------------------+
;;; |                                       Convenience Imports from Old Impl                                        |
;;; +----------------------------------------------------------------------------------------------------------------+

(p/import-vars
 [execute.old
  ;; interface (set-parameter is imported as well at the top of the namespace)
  set-timezone-sql
  read-column])<|MERGE_RESOLUTION|>--- conflicted
+++ resolved
@@ -461,24 +461,18 @@
      (execute-reducible-query driver sql params max-rows context respond)))
 
   ([driver sql params max-rows context respond]
-<<<<<<< HEAD
-   (with-open [conn (connection-with-timezone driver (qp.store/database) (qp.timezone/report-timezone-id-if-supported))
-               stmt (statement-or-prepared-statement driver conn sql params (context/canceled-chan context))
-               rs   (execute-statement-or-prepared-statement! driver stmt max-rows params sql)]
-=======
    (with-open [conn          (connection-with-timezone driver (qp.store/database) (qp.timezone/report-timezone-id-if-supported))
-               stmt          (doto (prepared-statement* driver conn sql params (context/canceled-chan context))
-                               (.setMaxRows max-rows))
+               stmt          (statement-or-prepared-statement driver conn sql params (context/canceled-chan context))
                ^ResultSet rs (try
-                               (execute-query! driver stmt)
+                               (execute-statement-or-prepared-statement! driver stmt max-rows params sql)
                                (catch Throwable e
                                  (throw (ex-info (tru "Error executing query")
                                                  {:sql sql, :params params, :type qp.error-type/driver}
                                                  e))))]
->>>>>>> 028e7160
      (let [rsmeta           (.getMetaData rs)
            results-metadata {:cols (column-metadata driver rsmeta)}]
        (respond results-metadata (reducible-rows driver rs rsmeta (context/canceled-chan context)))))))
+
 
 ;;; +----------------------------------------------------------------------------------------------------------------+
 ;;; |                                       Convenience Imports from Old Impl                                        |
