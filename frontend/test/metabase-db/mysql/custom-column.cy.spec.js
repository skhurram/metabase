import {
  restore,
  signInAsAdmin,
  addMySQLDatabase,
  withDatabase,
} from "__support__/cypress";

const MYSQL_DB_NAME = "QA MySQL8";

// NOTE: skipping the whole describe block because #12445 is the only test so far
describe.skip("mysql > user > question > custom column", () => {
  beforeEach(() => {
    restore();
    signInAsAdmin();
    addMySQLDatabase(MYSQL_DB_NAME);
  });

  // TODO: When you unskip this test, unskip the describe block as well
  it.skip("should correctly apply substring for a custom column (metabase#12445)", () => {
    const CC_NAME = "Abbr";

    withDatabase(2, ({ PEOPLE, PEOPLE_ID }) => {
      cy.log("Create a question with `Source` column and abbreviated CC");
      cy.createQuestion({
        name: "12445",
<<<<<<< HEAD
        query: {
          "source-table": PEOPLE_ID,
          breakout: [["expression", CC_NAME]],
          expressions: {
            [CC_NAME]: [
              "substring",
              ["field-id", PEOPLE.SOURCE],
              0,
              4, // we want 4 letter abbreviation
            ],
=======
        dataset_query: {
          type: "query",
          query: {
            "source-table": PEOPLE_ID,
            breakout: [["expression", CC_NAME]],
            expressions: {
              [CC_NAME]: [
                "substring",
                ["field", PEOPLE.SOURCE, null],
                0,
                4, // we want 4 letter abbreviation
              ],
            },
>>>>>>> 68d55143
          },
        },
        database: 2,
      }).then(({ body: { id: QUESTION_ID } }) => {
        cy.server();
        cy.route("POST", `/api/card/${QUESTION_ID}/query`).as("cardQuery");

        cy.visit(`/question/${QUESTION_ID}`);

        cy.wait("@cardQuery");
        cy.findByText(CC_NAME);
        cy.findByText("Goog");
      });
    });
  });
});<|MERGE_RESOLUTION|>--- conflicted
+++ resolved
@@ -23,32 +23,16 @@
       cy.log("Create a question with `Source` column and abbreviated CC");
       cy.createQuestion({
         name: "12445",
-<<<<<<< HEAD
         query: {
           "source-table": PEOPLE_ID,
           breakout: [["expression", CC_NAME]],
           expressions: {
             [CC_NAME]: [
               "substring",
-              ["field-id", PEOPLE.SOURCE],
+              ["field", PEOPLE.SOURCE, null],
               0,
               4, // we want 4 letter abbreviation
             ],
-=======
-        dataset_query: {
-          type: "query",
-          query: {
-            "source-table": PEOPLE_ID,
-            breakout: [["expression", CC_NAME]],
-            expressions: {
-              [CC_NAME]: [
-                "substring",
-                ["field", PEOPLE.SOURCE, null],
-                0,
-                4, // we want 4 letter abbreviation
-              ],
-            },
->>>>>>> 68d55143
           },
         },
         database: 2,
