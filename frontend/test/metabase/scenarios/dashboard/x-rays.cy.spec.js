import { restore, signInAsAdmin } from "__support__/cypress";
import { SAMPLE_DATASET } from "__support__/cypress_sample_dataset";

const { ORDERS, ORDERS_ID, PRODUCTS, PRODUCTS_ID } = SAMPLE_DATASET;

describe("scenarios > x-rays", () => {
  beforeEach(() => {
    restore();
    signInAsAdmin();
  });

  it("should exist on homepage when person first signs in", () => {
    cy.visit("/");
    cy.contains("A look at your People table");
    cy.contains("A look at your Orders table");
    cy.contains("A look at your Products table");
    cy.contains("A look at your Reviews table");
  });

  it("should be populated", () => {
    cy.visit("/");
    cy.findByText("People table").click();

    cy.findByText("Something's gone wrong").should("not.exist");
    cy.findByText("Here's an overview of the people in your People table");
    cy.findByText("Overview");
    cy.findByText("Per state");
    cy.get(".Card").should("have.length", 11);
  });

  it.skip("should work on questions with explicit joins (metabase#13112)", () => {
    const PRODUCTS_ALIAS = "Products";

    cy.createQuestion({
      name: "13112",
<<<<<<< HEAD
      query: {
        "source-table": ORDERS_ID,
        joins: [
          {
            fields: "all",
            "source-table": PRODUCTS_ID,
            condition: [
              "=",
              ["field-id", ORDERS.PRODUCT_ID],
              ["joined-field", PRODUCTS_ALIAS, ["field-id", PRODUCTS.ID]],
            ],
            alias: PRODUCTS_ALIAS,
          },
        ],
        aggregation: [["count"]],
        breakout: [
          ["datetime-field", ["field-id", ORDERS.CREATED_AT], "month"],
          ["joined-field", PRODUCTS_ALIAS, ["field-id", PRODUCTS.CATEGORY]],
        ],
=======
      dataset_query: {
        type: "query",
        query: {
          "source-table": ORDERS_ID,
          joins: [
            {
              fields: "all",
              "source-table": PRODUCTS_ID,
              condition: [
                "=",
                ["field", ORDERS.PRODUCT_ID, null],
                ["field", PRODUCTS.ID, { "join-alias": PRODUCTS_ALIAS }],
              ],
              alias: PRODUCTS_ALIAS,
            },
          ],
          aggregation: [["count"]],
          breakout: [
            ["field", ORDERS.CREATED_AT, { "temporal-unit": "month" }],
            ["field", PRODUCTS.CATEGORY, { "join-alias": PRODUCTS_ALIAS }],
          ],
        },
        database: 1,
>>>>>>> 68d55143
      },
      display: "line",
    }).then(({ body: { id: QUESTION_ID } }) => {
      cy.server();
      cy.route("POST", `/api/card/${QUESTION_ID}/query`).as("cardQuery");
      cy.route("POST", "/api/dataset").as("dataset");

      cy.visit(`/question/${QUESTION_ID}`);

      cy.wait("@cardQuery");
      cy.get(".dot")
        .eq(23) // Random dot
        .click({ force: true });
      cy.findByText("X-ray").click();

      // x-rays take long time even locally - that can timeout in CI so we have to extend it
      cy.wait("@dataset", { timeout: 30000 });
      cy.findByText(
        "A closer look at number of Orders where Created At is in March 2018 and Category is Gadget",
      );
      cy.icon("warning").should("not.exist");
    });
  });
});<|MERGE_RESOLUTION|>--- conflicted
+++ resolved
@@ -33,7 +33,6 @@
 
     cy.createQuestion({
       name: "13112",
-<<<<<<< HEAD
       query: {
         "source-table": ORDERS_ID,
         joins: [
@@ -42,42 +41,17 @@
             "source-table": PRODUCTS_ID,
             condition: [
               "=",
-              ["field-id", ORDERS.PRODUCT_ID],
-              ["joined-field", PRODUCTS_ALIAS, ["field-id", PRODUCTS.ID]],
+              ["field", ORDERS.PRODUCT_ID, null],
+              ["field", PRODUCTS.ID, { "join-alias": PRODUCTS_ALIAS }],
             ],
             alias: PRODUCTS_ALIAS,
           },
         ],
         aggregation: [["count"]],
         breakout: [
-          ["datetime-field", ["field-id", ORDERS.CREATED_AT], "month"],
-          ["joined-field", PRODUCTS_ALIAS, ["field-id", PRODUCTS.CATEGORY]],
+          ["field", ORDERS.CREATED_AT, { "temporal-unit": "month" }],
+          ["field", PRODUCTS.CATEGORY, { "join-alias": PRODUCTS_ALIAS }],
         ],
-=======
-      dataset_query: {
-        type: "query",
-        query: {
-          "source-table": ORDERS_ID,
-          joins: [
-            {
-              fields: "all",
-              "source-table": PRODUCTS_ID,
-              condition: [
-                "=",
-                ["field", ORDERS.PRODUCT_ID, null],
-                ["field", PRODUCTS.ID, { "join-alias": PRODUCTS_ALIAS }],
-              ],
-              alias: PRODUCTS_ALIAS,
-            },
-          ],
-          aggregation: [["count"]],
-          breakout: [
-            ["field", ORDERS.CREATED_AT, { "temporal-unit": "month" }],
-            ["field", PRODUCTS.CATEGORY, { "join-alias": PRODUCTS_ALIAS }],
-          ],
-        },
-        database: 1,
->>>>>>> 68d55143
       },
       display: "line",
     }).then(({ body: { id: QUESTION_ID } }) => {
