--- conflicted
+++ resolved
@@ -160,30 +160,11 @@
               cy.request("PUT", `/api/dashboard/${DASHBOARD_ID}`, {
                 parameters: [
                   {
-<<<<<<< HEAD
-                    id: DASH_CARD_ID,
-                    card_id: QUESTION_ID,
-                    row: 0,
-                    col: 0,
-                    sizeX: 10,
-                    sizeY: 8,
-                    parameter_mappings: [
-                      {
-                        parameter_id: "91bace6e",
-                        card_id: QUESTION_ID,
-                        target: [
-                          "dimension",
-                          ["field", PRODUCTS.CATEGORY, null],
-                        ],
-                      },
-                    ],
-=======
                     id: "91bace6e",
                     name: "Category",
                     slug: "category",
                     type: "category",
                     default: ["Doohickey"],
->>>>>>> 36ce2c1f
                   },
                 ],
               });
@@ -210,7 +191,7 @@
                           card_id: QUESTION_ID,
                           target: [
                             "dimension",
-                            ["field-id", PRODUCTS.CATEGORY],
+                            ["field", PRODUCTS.CATEGORY, null],
                           ],
                         },
                       ],
