--- conflicted
+++ resolved
@@ -18,21 +18,10 @@
   it("should display rows whose value is `null` (metabase#13571)", () => {
     cy.createQuestion({
       name: "13571",
-<<<<<<< HEAD
       query: {
         "source-table": ORDERS_ID,
-        fields: [["field-id", ORDERS.DISCOUNT]],
-        filter: ["=", ["field-id", ORDERS.ID], 1],
-=======
-      dataset_query: {
-        database: 1,
-        query: {
-          "source-table": ORDERS_ID,
-          fields: [["field", ORDERS.DISCOUNT, null]],
-          filter: ["=", ["field", ORDERS.ID, null], 1],
-        },
-        type: "query",
->>>>>>> 68d55143
+        fields: [["field", ORDERS.DISCOUNT, null]],
+        filter: ["=", ["field", ORDERS.ID, null], 1],
       },
     });
 
@@ -54,36 +43,20 @@
 
     cy.createQuestion({
       name: "13626",
-<<<<<<< HEAD
       query: {
         "source-table": ORDERS_ID,
         aggregation: [["sum", ["expression", "NewDiscount"]]],
-        breakout: [["field-id", ORDERS.ID]],
+        breakout: [["field", ORDERS.ID, null]],
         expressions: {
           NewDiscount: [
             "case",
-            [[["=", ["field-id", ORDERS.ID], 2], 0]],
-            { default: ["field-id", ORDERS.DISCOUNT] },
+            [[["=", ["field", ORDERS.ID, null], 2], 0]],
+            { default: ["field", ORDERS.DISCOUNT, null] },
           ],
-=======
-      dataset_query: {
-        database: 1,
-        query: {
-          "source-table": ORDERS_ID,
-          aggregation: [["sum", ["expression", "NewDiscount"]]],
-          breakout: [["field", ORDERS.ID, null]],
-          expressions: {
-            NewDiscount: [
-              "case",
-              [[["=", ["field", ORDERS.ID, null], 2], 0]],
-              { default: ["field", ORDERS.DISCOUNT, null] },
-            ],
-          },
-          filter: ["=", ["field", ORDERS.ID, null], 1, 2, 3],
->>>>>>> 68d55143
         },
-        filter: ["=", ["field-id", ORDERS.ID], 1, 2, 3],
+        filter: ["=", ["field", ORDERS.ID, null], 1, 2, 3],
       },
+
       display: "pie",
     }).then(({ body: { id: questionId } }) => {
       cy.createDashboard("13626D").then(({ body: { id: dashboardId } }) => {
