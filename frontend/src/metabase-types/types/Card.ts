import { DatabaseId } from "./Database";
import { StructuredQuery, NativeQuery } from "./Query";
import { Parameter, ParameterQueryObject } from "./Parameter";
import { VisualizationSettings } from "metabase-types/api/card";

export type CardId = number;

<<<<<<< HEAD
export type VisualizationSettings = {
  [key: string]: any;
};

export type UnsavedCard<Query = DatasetQuery> = {
  dataset_query: Query;
=======
export type UnsavedCard = {
  dataset_query: DatasetQuery;
>>>>>>> 0b573e50
  display: string;
  visualization_settings: VisualizationSettings;
  parameters?: Array<Parameter>;

  // Not part of the card API contract, a field used by query builder for showing lineage
  original_card_id?: CardId;
};

export type SavedCard<Query = DatasetQuery> = UnsavedCard<Query> & {
  id: CardId;
  name: string;
  description?: string;
  dataset?: boolean;
  can_write: boolean;
  public_uuid: string;
};

export type Card<Query = DatasetQuery> = SavedCard<Query> | UnsavedCard<Query>;

export type StructuredDatasetQuery = {
  type: "query";
  database?: DatabaseId;
  query: StructuredQuery;
  parameters?: Array<ParameterQueryObject>;
};

export type NativeDatasetQuery = {
  type: "native";
  database?: DatabaseId;
  native: NativeQuery;
  parameters?: Array<ParameterQueryObject>;
};

/**
 * All possible formats for `dataset_query`
 */
export type DatasetQuery = StructuredDatasetQuery | NativeDatasetQuery;<|MERGE_RESOLUTION|>--- conflicted
+++ resolved
@@ -5,17 +5,8 @@
 
 export type CardId = number;
 
-<<<<<<< HEAD
-export type VisualizationSettings = {
-  [key: string]: any;
-};
-
 export type UnsavedCard<Query = DatasetQuery> = {
   dataset_query: Query;
-=======
-export type UnsavedCard = {
-  dataset_query: DatasetQuery;
->>>>>>> 0b573e50
   display: string;
   visualization_settings: VisualizationSettings;
   parameters?: Array<Parameter>;
