import React, { Component } from 'react';
import PropTypes from "prop-types";
import cx from "classnames";

import { connect } from "react-redux";
import { push } from "react-router-redux";
import { Link } from "react-router";

import Icon from "metabase/components/Icon.jsx";
import LogoIcon from "metabase/components/LogoIcon.jsx";

import ProfileLink from "metabase/nav/components/ProfileLink.jsx";

import { getPath, getContext, getUser } from "../selectors";

const mapStateToProps = (state, props) => ({
    path:       getPath(state, props),
    context:    getContext(state, props),
    user:       getUser(state)
});

const mapDispatchToProps = {
    onChangeLocation: push
};

const BUTTON_PADDING_STYLES = {
    navButton: {
        paddingLeft: "1.0rem",
        paddingRight: "1.0rem",
        paddingTop: "0.75rem",
        paddingBottom: "0.75rem"
    },

    newQuestion: {
        paddingLeft: "1.0rem",
        paddingRight: "1.0rem",
        paddingTop: "0.75rem",
        paddingBottom: "0.75rem",
    }
};

const AdminNavItem = ({ name, path, currentPath }) =>
    <li>
        <Link
            to={path}
            data-metabase-event={`NavBar;${name}`}
            className={cx("NavItem py1 px2 no-decoration", {"is--selected": currentPath.startsWith(path) })}
        >
            {name}
        </Link>
    </li>

const MainNavLink = ({ to, name, eventName }) =>
    <Link
        to={to}
        data-metabase-event={`NavBar;${eventName}`}
        style={BUTTON_PADDING_STYLES.navButton}
        className={"NavItem cursor-pointer text-white text-bold no-decoration flex align-center px2 transition-background"}
        activeClassName="NavItem--selected"
    >
        {name}
    </Link>

@connect(mapStateToProps, mapDispatchToProps)
export default class Navbar extends Component {
    static propTypes = {
        className: PropTypes.string,
        context: PropTypes.string.isRequired,
        path: PropTypes.string.isRequired,
        user: PropTypes.object
    };

    constructor(props, context) {
        super(props, context);
    }

    isActive(path) {
        return this.props.path.startsWith(path);
    }

    renderAdminNav() {
        return (
            <nav className={cx("Nav AdminNav", this.props.className)}>
                <div className="wrapper flex align-center">
                    <div className="NavTitle flex align-center">
                        <Icon name={'gear'} className="AdminGear" size={22}></Icon>
                        <span className="NavItem-text ml1 hide sm-show text-bold">Metabase Admin Panel</span>
                    </div>

                    <ul className="sm-ml4 flex flex-full text-strong">
                        <AdminNavItem name="Settings"    path="/admin/settings"     currentPath={this.props.path} />
                        <AdminNavItem name="People"      path="/admin/people"       currentPath={this.props.path} />
                        <AdminNavItem name="Data Model"  path="/admin/datamodel"    currentPath={this.props.path} />
                        <AdminNavItem name="Databases"   path="/admin/databases"    currentPath={this.props.path} />
                        <AdminNavItem name="Permissions" path="/admin/permissions"  currentPath={this.props.path} />
                    </ul>

                    <ProfileLink {...this.props} />
                </div>
            </nav>
        );
    }

    renderEmptyNav() {
        return (
            <nav className={cx("Nav py2 sm-py1 xl-py3 relative", this.props.className)}>
                <ul className="wrapper flex align-center">
                    <li>
                        <Link to="/" data-metabase-event={"Navbar;Logo"} className="NavItem cursor-pointer flex align-center">
                            <LogoIcon className="text-brand my2"></LogoIcon>
                        </Link>
                    </li>
                </ul>
            </nav>
        );
    }

    renderMainNav() {
        return (
            <nav className={cx("Nav CheckBg CheckBg-offset relative bg-brand sm-py2 sm-py1 xl-py3", this.props.className)}>
                <ul className="ml2 sm-pl4 pr1 flex align-center">
                    <li>
                        <Link to="/" data-metabase-event={"Navbar;Logo"} className="NavItem cursor-pointer text-white flex align-center my1 transition-background p1">
                            <LogoIcon dark={true}></LogoIcon>
                        </Link>
                    </li>
<<<<<<< HEAD
                    <li className="pl3">
                        <MainNavLink to="/dashboard" name="Dashboards" eventName="Dashboards" />
                    </li>
                    <li className="pl1">
                        <MainNavLink to="/questions" name="Questions" eventName="Questions" />
                    </li>
                    <li className="pl1">
                        <MainNavLink to="/pulse" name="Pulses" eventName="Pulses" />
                    </li>
                    <li className="pl1">
                        <MainNavLink to="/reference/guide" name="Data Reference" eventName="DataReference" />
                    </li>
                    <li className="pl3">
                        <Link to="/q" data-metabase-event={"Navbar;New Question"} style={BUTTON_PADDING_STYLES.newQuestion} className="NavNewQuestion rounded inline-block bg-white text-brand text-bold cursor-pointer px2 no-decoration transition-all">New <span className="hide sm-show">Question</span></Link>
=======
                    <li className="pl3 hide sm-show">
                        <DashboardsDropdown {...this.props}>
                            <a
                                data-metabase-event={"Navbar;Dashboard Dropdown;Toggle"}
                                style={this.styles.navButton}
                                className={cx("NavDropdown-button NavItem text-white text-bold cursor-pointer px2 flex align-center transition-background", {
                                    "NavItem--selected": this.isActive("/dashboard/")
                                })}
                            >
                                <span className="NavDropdown-button-layer">
                                    Dashboards
                                    <Icon className="ml1" name={'chevrondown'} size={8}></Icon>
                                </span>
                            </a>
                        </DashboardsDropdown>
                    </li>
                    <li className="pl1 hide sm-show">
                        <Link to="/questions" data-metabase-event={"Navbar;Questions"} style={this.styles.navButton} className={cx("NavItem cursor-pointer text-white text-bold no-decoration flex align-center px2 transition-background")} activeClassName="NavItem--selected">Questions</Link>
                    </li>
                    <li className="pl1 hide sm-show">
                        <Link to="/pulse" data-metabase-event={"Navbar;Pulses"} style={this.styles.navButton} className={cx("NavItem cursor-pointer text-white text-bold no-decoration flex align-center px2 transition-background")} activeClassName="NavItem--selected">Pulses</Link>
                    </li>
                    <li className="pl1 hide sm-show">
                        <Link to="/reference/guide" data-metabase-event={"Navbar;DataReference"} style={this.styles.navButton} className={cx("NavItem cursor-pointer text-white text-bold no-decoration flex align-center px2 transition-background")} activeClassName="NavItem--selected">Data Reference</Link>
                    </li>
                    <li className="pl3 hide sm-show">
                        <Link to={Urls.question()} data-metabase-event={"Navbar;New Question"} style={this.styles.newQuestion} className="NavNewQuestion rounded inline-block bg-white text-brand text-bold cursor-pointer px2 no-decoration transition-all">
                            New <span>Question</span>
                        </Link>
>>>>>>> 66a042c6
                    </li>
                    <li className="flex-align-right transition-background">
                        <div className="inline-block text-white"><ProfileLink {...this.props}></ProfileLink></div>
                    </li>
                </ul>
            </nav>
        );
    }

    render() {
        let { context, user } = this.props;

        if (!user) return null;

        switch (context) {
            case "admin": return this.renderAdminNav();
            case "auth": return null;
            case "none": return this.renderEmptyNav();
            case "setup": return null;
            default: return this.renderMainNav();
        }
    }
}<|MERGE_RESOLUTION|>--- conflicted
+++ resolved
@@ -8,6 +8,7 @@
 
 import Icon from "metabase/components/Icon.jsx";
 import LogoIcon from "metabase/components/LogoIcon.jsx";
+import * as Urls from "metabase/lib/urls";
 
 import ProfileLink from "metabase/nav/components/ProfileLink.jsx";
 
@@ -124,52 +125,22 @@
                             <LogoIcon dark={true}></LogoIcon>
                         </Link>
                     </li>
-<<<<<<< HEAD
-                    <li className="pl3">
+                    <li className="pl3 hide sm-show">
                         <MainNavLink to="/dashboard" name="Dashboards" eventName="Dashboards" />
                     </li>
-                    <li className="pl1">
+                    <li className="pl1 hide sm-show">
                         <MainNavLink to="/questions" name="Questions" eventName="Questions" />
                     </li>
-                    <li className="pl1">
+                    <li className="pl1 hide sm-show">
                         <MainNavLink to="/pulse" name="Pulses" eventName="Pulses" />
                     </li>
-                    <li className="pl1">
+                    <li className="pl1 hide sm-show">
                         <MainNavLink to="/reference/guide" name="Data Reference" eventName="DataReference" />
                     </li>
-                    <li className="pl3">
-                        <Link to="/q" data-metabase-event={"Navbar;New Question"} style={BUTTON_PADDING_STYLES.newQuestion} className="NavNewQuestion rounded inline-block bg-white text-brand text-bold cursor-pointer px2 no-decoration transition-all">New <span className="hide sm-show">Question</span></Link>
-=======
                     <li className="pl3 hide sm-show">
-                        <DashboardsDropdown {...this.props}>
-                            <a
-                                data-metabase-event={"Navbar;Dashboard Dropdown;Toggle"}
-                                style={this.styles.navButton}
-                                className={cx("NavDropdown-button NavItem text-white text-bold cursor-pointer px2 flex align-center transition-background", {
-                                    "NavItem--selected": this.isActive("/dashboard/")
-                                })}
-                            >
-                                <span className="NavDropdown-button-layer">
-                                    Dashboards
-                                    <Icon className="ml1" name={'chevrondown'} size={8}></Icon>
-                                </span>
-                            </a>
-                        </DashboardsDropdown>
-                    </li>
-                    <li className="pl1 hide sm-show">
-                        <Link to="/questions" data-metabase-event={"Navbar;Questions"} style={this.styles.navButton} className={cx("NavItem cursor-pointer text-white text-bold no-decoration flex align-center px2 transition-background")} activeClassName="NavItem--selected">Questions</Link>
-                    </li>
-                    <li className="pl1 hide sm-show">
-                        <Link to="/pulse" data-metabase-event={"Navbar;Pulses"} style={this.styles.navButton} className={cx("NavItem cursor-pointer text-white text-bold no-decoration flex align-center px2 transition-background")} activeClassName="NavItem--selected">Pulses</Link>
-                    </li>
-                    <li className="pl1 hide sm-show">
-                        <Link to="/reference/guide" data-metabase-event={"Navbar;DataReference"} style={this.styles.navButton} className={cx("NavItem cursor-pointer text-white text-bold no-decoration flex align-center px2 transition-background")} activeClassName="NavItem--selected">Data Reference</Link>
-                    </li>
-                    <li className="pl3 hide sm-show">
-                        <Link to={Urls.question()} data-metabase-event={"Navbar;New Question"} style={this.styles.newQuestion} className="NavNewQuestion rounded inline-block bg-white text-brand text-bold cursor-pointer px2 no-decoration transition-all">
+                        <Link to={Urls.question()} data-metabase-event={"Navbar;New Question"} style={BUTTON_PADDING_STYLES.newQuestion} className="NavNewQuestion rounded inline-block bg-white text-brand text-bold cursor-pointer px2 no-decoration transition-all">
                             New <span>Question</span>
                         </Link>
->>>>>>> 66a042c6
                     </li>
                     <li className="flex-align-right transition-background">
                         <div className="inline-block text-white"><ProfileLink {...this.props}></ProfileLink></div>
