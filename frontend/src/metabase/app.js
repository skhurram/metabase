--- conflicted
+++ resolved
@@ -63,15 +63,11 @@
 
   ReactDOM.render(
     <Provider store={store}>
-<<<<<<< HEAD
       <DragDropContextProvider backend={HTML5Backend} context={{ window }}>
-        <Router history={history}>{routes}</Router>
+        <ThemeProvider theme={theme}>
+          <Router history={history}>{routes}</Router>
+        </ThemeProvider>
       </DragDropContextProvider>
-=======
-      <ThemeProvider theme={theme}>
-        <Router history={history}>{routes}</Router>
-      </ThemeProvider>
->>>>>>> 95d06ed1
     </Provider>,
     document.getElementById("root"),
   );
