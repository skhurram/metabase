/* @flow */

import React, { Component } from "react";
import { connect } from "react-redux";
import { push } from "react-router-redux";

import { IFRAMED } from "metabase/lib/dom";

import LoadingAndErrorWrapper from "metabase/components/LoadingAndErrorWrapper";
import DashboardGrid from "metabase/dashboard/components/DashboardGrid";
import DashboardControls from "metabase/dashboard/hoc/DashboardControls";
import { getDashboardActions } from "metabase/dashboard/components/DashboardActions";
import EmbedFrame from "../components/EmbedFrame";

import { fetchDatabaseMetadata } from "metabase/redux/metadata";
import { setErrorPage } from "metabase/redux/app";

import { getDashboardComplete, getCardData, getCardDurations, getParameters, getParameterValues } from "metabase/dashboard/selectors";

import * as dashboardActions from "metabase/dashboard/dashboard";

import type { Dashboard } from "metabase/meta/types/Dashboard";
import type { Parameter } from "metabase/meta/types/Parameter";

import _ from "underscore";

const mapStateToProps = (state, props) => {
  return {
      dashboardId:          props.params.dashboardId || props.params.uuid || props.params.token,
      dashboard:            getDashboardComplete(state, props),
      dashcardData:         getCardData(state, props),
      cardDurations:        getCardDurations(state, props),
      parameters:           getParameters(state, props),
      parameterValues:      getParameterValues(state, props)
  }
}

const mapDispatchToProps = {
    ...dashboardActions,
    fetchDatabaseMetadata,
    setErrorPage,
    onChangeLocation: push
}

type Props = {
    params:                 { uuid?: string, token?: string },
    location:               { query: { [key:string]: string }},
    dashboardId:            string,

    dashboard?:             Dashboard,
    parameters:             Parameter[],
    parameterValues:        {[key:string]: string},

    initialize:             () => void,
    fetchDashboard:         (dashId: string, query: { [key:string]: string }) => Promise<void>,
    fetchDashboardCardData: (options: { reload: bool, clear: bool }) => Promise<void>,
    setParameterValue:      (id: string, value: string) => void,
    setErrorPage:           (error: { status: number }) => void,
};

@connect(mapStateToProps, mapDispatchToProps)
@DashboardControls
export default class PublicDashboard extends Component<*, Props, *> {
    // $FlowFixMe
    async componentWillMount() {
        const { initialize, fetchDashboard, fetchDashboardCardData, setErrorPage, location, params: { uuid, token }}  = this.props;
        initialize();
        try {
            // $FlowFixMe
            await fetchDashboard(uuid || token, location.query);
            await fetchDashboardCardData({ reload: false, clear: true });
        } catch (error) {
            setErrorPage(error);
        }
    }

    componentWillReceiveProps(nextProps: Props) {
        if (!_.isEqual(this.props.parameterValues, nextProps.parameterValues)) {
            this.props.fetchDashboardCardData({ reload: false, clear: true });
        }
    }

    render() {
<<<<<<< HEAD
        const { dashboard, parameters, parameterValues } = this.props;
=======
        const { dashboard, parameterValues } = this.props;
        const buttons = !IFRAMED ? getDashboardActions(this.props) : [];

>>>>>>> b469503a
        return (
            <EmbedFrame
                name={dashboard && dashboard.name}
                description={dashboard && dashboard.description}
                parameters={parameters}
                parameterValues={parameterValues}
                setParameterValue={this.props.setParameterValue}
                actionButtons={buttons.length > 0 &&
                    <div>
                        {buttons.map((button, index) =>
                            <span key={index} className="m1">{button}</span>
                        )}
                    </div>
                }
            >
                <LoadingAndErrorWrapper className="p1 flex-full" loading={!dashboard}>
                { () =>
                    <DashboardGrid
                        {...this.props}
                        className={"spread"}
                        linkToCard={false}
                    />
                }
                </LoadingAndErrorWrapper>
            </EmbedFrame>
        );
    }
}<|MERGE_RESOLUTION|>--- conflicted
+++ resolved
@@ -81,13 +81,9 @@
     }
 
     render() {
-<<<<<<< HEAD
         const { dashboard, parameters, parameterValues } = this.props;
-=======
-        const { dashboard, parameterValues } = this.props;
         const buttons = !IFRAMED ? getDashboardActions(this.props) : [];
 
->>>>>>> b469503a
         return (
             <EmbedFrame
                 name={dashboard && dashboard.name}
