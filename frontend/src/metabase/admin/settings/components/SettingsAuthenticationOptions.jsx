import React, { Component } from 'react'
import { Link } from 'react-router'
<<<<<<< HEAD
import { t } from 'c-3po';
=======
import { t } from 'c-3po'
>>>>>>> 00dda072

class SettingsAuthenticationOptions extends Component {
    render () {
        return (
            <ul className="text-measure">
                <li>
                    <div className="bordered rounded shadowed bg-white p4">
                        <h2>{t`Sign in with Google`}</h2>
                        <p>{t`Allows users with existing Metabase accounts to login with a Google account that matches their email address in addition to their Metabase username and password.`}</p>
                        <Link className="Button" to="/admin/settings/authentication/google">{t`Configure`}</Link>
                    </div>
                </li>

                <li className="mt2">
                    <div className="bordered rounded shadowed bg-white p4">
                        <h2>{t`LDAP`}</h2>
                        <p>{t`Allows users within your LDAP directory to log in to Metabase with their LDAP credentials, and allows automatic mapping of LDAP groups to Metabase groups.`}</p>
                        <Link className="Button" to="/admin/settings/authentication/ldap">{t`Configure`}</Link>
                    </div>
                </li>
            </ul>
        )
    }
}

export default SettingsAuthenticationOptions<|MERGE_RESOLUTION|>--- conflicted
+++ resolved
@@ -1,10 +1,6 @@
 import React, { Component } from 'react'
 import { Link } from 'react-router'
-<<<<<<< HEAD
-import { t } from 'c-3po';
-=======
 import { t } from 'c-3po'
->>>>>>> 00dda072
 
 class SettingsAuthenticationOptions extends Component {
     render () {
