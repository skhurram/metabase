databaseChangeLog:
  - property:
      name: timestamp_type
      value: timestamp with time zone
      dbms: postgresql,h2
  - property:
      name: timestamp_type
      value: timestamp(6)
      dbms: mysql,mariadb
  - property:
      name: blob.type
      value: blob
      dbms: mysql,h2,mariadb
  - property:
      name: blob.type
      value: bytea
      dbms: postgresql
  # In MySQL, use LONGTEXT instead of TEXT (#7006)
  - property:
      name: text.type
      value: text
      dbms: postgresql,h2
  - property:
      name: text.type
      value: longtext
      dbms: mysql,mariadb
  # databasechangelog is uppercase in MySQL and H2 but lower-case in Postgres for reasons
  - property:
      name: databasechangelog.name
      value: DATABASECHANGELOG
      dbms: h2,mysql,mariadb
  - property:
      name: databasechangelog.name
      value: databasechangelog
      dbms: postgresql

  - objectQuotingStrategy: QUOTE_ALL_OBJECTS

  - changeSet:
      id: '1'
      author: agilliland
      validCheckSum: ANY
      changes:
      - createTable:
          columns:
          - column:
              autoIncrement: true
              constraints:
                nullable: false
                primaryKey: true
              name: id
              type: int
          - column:
              constraints:
                nullable: false
                unique: true
              name: slug
              type: varchar(254)
          - column:
              constraints:
                nullable: false
              name: name
              type: varchar(254)
          - column:
              name: description
              type: text
          - column:
              name: logo_url
              type: varchar(254)
          - column:
              constraints:
                nullable: false
              name: inherits
              type: boolean
          tableName: core_organization
      - createTable:
          columns:
          - column:
              autoIncrement: true
              constraints:
                nullable: false
                primaryKey: true
              name: id
              type: int
          - column:
              constraints:
                nullable: false
                unique: true
              name: email
              type: varchar(254)
          - column:
              constraints:
                nullable: false
              name: first_name
              type: varchar(254)
          - column:
              constraints:
                nullable: false
              name: last_name
              type: varchar(254)
          - column:
              constraints:
                nullable: false
              name: password
              type: varchar(254)
          - column:
              constraints:
                nullable: false
              defaultValue: default
              name: password_salt
              type: varchar(254)
          - column:
              constraints:
                nullable: false
              name: date_joined
              type: DATETIME
          - column:
              constraints:
                nullable: true
              name: last_login
              type: DATETIME
          - column:
              constraints:
                nullable: false
              name: is_staff
              type: boolean
          - column:
              constraints:
                nullable: false
              name: is_superuser
              type: boolean
          - column:
              constraints:
                nullable: false
              name: is_active
              type: boolean
          - column:
              name: reset_token
              type: varchar(254)
          - column:
              name: reset_triggered
              type: BIGINT
          tableName: core_user
      - createTable:
          columns:
          - column:
              autoIncrement: true
              constraints:
                nullable: false
                primaryKey: true
              name: id
              type: int
          - column:
              constraints:
                nullable: false
              name: admin
              type: boolean
          - column:
              constraints:
                deferrable: false
                foreignKeyName: fk_userorgperm_ref_user_id
                initiallyDeferred: false
                nullable: false
                referencedTableName: core_user
                referencedColumnNames: id
              name: user_id
              type: int
          - column:
              constraints:
                deferrable: false
                foreignKeyName: fk_userorgperm_ref_organization_id
                initiallyDeferred: false
                nullable: false
                referencedTableName: core_organization
                referencedColumnNames: id
              name: organization_id
              type: int
          tableName: core_userorgperm
      - addUniqueConstraint:
          columnNames: user_id, organization_id
          constraintName: idx_unique_user_id_organization_id
          tableName: core_userorgperm
      - createIndex:
          columns:
          - column:
              name: user_id
              type: int
          indexName: idx_userorgperm_user_id
          tableName: core_userorgperm
      - createIndex:
          columns:
          - column:
              name: organization_id
              type: int
          indexName: idx_userorgperm_organization_id
          tableName: core_userorgperm
      - createTable:
          columns:
          - column:
              autoIncrement: true
              constraints:
                nullable: false
                primaryKey: true
              name: id
              type: int
          - column:
              constraints:
                nullable: false
              name: url
              type: varchar(254)
          - column:
              constraints:
                nullable: false
              name: timestamp
              type: DATETIME
          - column:
              constraints:
                deferrable: false
                foreignKeyName: fk_permissionviolation_ref_user_id
                initiallyDeferred: false
                nullable: false
                referencedTableName: core_user
                referencedColumnNames: id
              name: user_id
              type: int
          tableName: core_permissionsviolation
      - createIndex:
          columns:
          - column:
              name: user_id
              type: int
          indexName: idx_permissionsviolation_user_id
          tableName: core_permissionsviolation
      - createTable:
          columns:
          - column:
              autoIncrement: true
              constraints:
                nullable: false
                primaryKey: true
              name: id
              type: int
          - column:
              constraints:
                nullable: false
              name: created_at
              type: DATETIME
          - column:
              constraints:
                nullable: false
              name: updated_at
              type: DATETIME
          - column:
              constraints:
                nullable: false
              name: name
              type: varchar(254)
          - column:
              name: description
              type: text
          - column:
              constraints:
                deferrable: false
                foreignKeyName: fk_database_ref_organization_id
                initiallyDeferred: false
                nullable: false
                referencedTableName: core_organization
                referencedColumnNames: id
              name: organization_id
              type: int
          - column:
              name: details
              type: text
          - column:
              constraints:
                nullable: false
              name: engine
              type: varchar(254)
          tableName: metabase_database
      - createIndex:
          columns:
          - column:
              name: organization_id
          indexName: idx_database_organization_id
          tableName: metabase_database
      - createTable:
          columns:
          - column:
              autoIncrement: true
              constraints:
                nullable: false
                primaryKey: true
              name: id
              type: int
          - column:
              constraints:
                nullable: false
              name: created_at
              type: DATETIME
          - column:
              constraints:
                nullable: false
              name: updated_at
              type: DATETIME
          - column:
              constraints:
                nullable: false
              name: name
              type: varchar(254)
          - column:
              name: rows
              type: int
          - column:
              name: description
              type: text
          - column:
              name: entity_name
              type: varchar(254)
          - column:
              name: entity_type
              type: varchar(254)
          - column:
              constraints:
                nullable: false
              name: active
              type: boolean
          - column:
              constraints:
                deferrable: false
                foreignKeyName: fk_table_ref_database_id
                initiallyDeferred: false
                nullable: false
                referencedTableName: metabase_database
                referencedColumnNames: id
              name: db_id
              type: int
          tableName: metabase_table
      - createIndex:
          columns:
          - column:
              name: db_id
          indexName: idx_table_db_id
          tableName: metabase_table
      - createTable:
          columns:
          - column:
              autoIncrement: true
              constraints:
                nullable: false
                primaryKey: true
              name: id
              type: int
          - column:
              constraints:
                nullable: false
              name: created_at
              type: DATETIME
          - column:
              constraints:
                nullable: false
              name: updated_at
              type: DATETIME
          - column:
              constraints:
                nullable: false
              name: name
              type: varchar(254)
          - column:
              constraints:
                nullable: false
              name: base_type
              type: varchar(255)
          - column:
              name: special_type
              type: varchar(255)
          - column:
              constraints:
                nullable: false
              name: active
              type: boolean
          - column:
              name: description
              type: text
          - column:
              constraints:
                nullable: false
              name: preview_display
              type: boolean
          - column:
              constraints:
                nullable: false
              name: position
              type: int
          - column:
              constraints:
                deferrable: false
                foreignKeyName: fk_field_ref_table_id
                initiallyDeferred: false
                nullable: false
                referencedTableName: metabase_table
                referencedColumnNames: id
              name: table_id
              type: int
          - column:
              constraints:
                nullable: false
              name: field_type
              type: varchar(254)
          tableName: metabase_field
      - createIndex:
          columns:
          - column:
              name: table_id
          indexName: idx_field_table_id
          tableName: metabase_field
      - createTable:
          columns:
          - column:
              autoIncrement: true
              constraints:
                nullable: false
                primaryKey: true
              name: id
              type: int
          - column:
              constraints:
                nullable: false
              name: created_at
              type: DATETIME
          - column:
              constraints:
                nullable: false
              name: updated_at
              type: DATETIME
          - column:
              constraints:
                nullable: false
              name: relationship
              type: varchar(254)
          - column:
              constraints:
                deferrable: false
                foreignKeyName: fk_foreignkey_dest_ref_field_id
                initiallyDeferred: false
                nullable: false
                referencedTableName: metabase_field
                referencedColumnNames: id
              name: destination_id
              type: int
          - column:
              constraints:
                deferrable: false
                foreignKeyName: fk_foreignkey_origin_ref_field_id
                initiallyDeferred: false
                nullable: false
                referencedTableName: metabase_field
                referencedColumnNames: id
              name: origin_id
              type: int
          tableName: metabase_foreignkey
      - createIndex:
          columns:
          - column:
              name: destination_id
          indexName: idx_foreignkey_destination_id
          tableName: metabase_foreignkey
      - createIndex:
          columns:
          - column:
              name: origin_id
          indexName: idx_foreignkey_origin_id
          tableName: metabase_foreignkey
      - createTable:
          columns:
          - column:
              autoIncrement: true
              constraints:
                nullable: false
                primaryKey: true
              name: id
              type: int
          - column:
              constraints:
                nullable: false
              name: created_at
              type: DATETIME
          - column:
              constraints:
                nullable: false
              name: updated_at
              type: DATETIME
          - column:
              name: values
              type: text
          - column:
              name: human_readable_values
              type: text
          - column:
              constraints:
                deferrable: false
                foreignKeyName: fk_fieldvalues_ref_field_id
                initiallyDeferred: false
                nullable: false
                referencedTableName: metabase_field
                referencedColumnNames: id
              name: field_id
              type: int
          tableName: metabase_fieldvalues
      - createIndex:
          columns:
          - column:
              name: field_id
          indexName: idx_fieldvalues_field_id
          tableName: metabase_fieldvalues
      - createTable:
          columns:
          - column:
              autoIncrement: true
              constraints:
                nullable: false
                primaryKey: true
              name: id
              type: int
          - column:
              constraints:
                nullable: false
              name: created_at
              type: DATETIME
          - column:
              constraints:
                nullable: false
              name: updated_at
              type: DATETIME
          - column:
              constraints:
                nullable: false
              name: name
              type: varchar(254)
          - column:
              constraints:
                deferrable: false
                foreignKeyName: fk_tablesegment_ref_table_id
                initiallyDeferred: false
                nullable: false
                referencedTableName: metabase_table
                referencedColumnNames: id
              name: table_id
              type: int
          - column:
              constraints:
                nullable: false
              name: filter_clause
              type: text
          tableName: metabase_tablesegment
      - createIndex:
          columns:
          - column:
              name: table_id
          indexName: idx_tablesegment_table_id
          tableName: metabase_tablesegment
      - createTable:
          columns:
          - column:
              autoIncrement: true
              constraints:
                nullable: false
                primaryKey: true
              name: id
              type: int
          - column:
              constraints:
                nullable: false
              name: created_at
              type: DATETIME
          - column:
              constraints:
                nullable: false
              name: updated_at
              type: DATETIME
          - column:
              constraints:
                nullable: false
              name: name
              type: varchar(254)
          - column:
              constraints:
                nullable: false
              name: type
              type: varchar(254)
          - column:
              constraints:
                nullable: false
              name: details
              type: text
          - column:
              constraints:
                nullable: false
              name: version
              type: int
          - column:
              constraints:
                nullable: false
              name: public_perms
              type: int
          - column:
              constraints:
                deferrable: false
                foreignKeyName: fk_query_ref_user_id
                initiallyDeferred: false
                nullable: false
                referencedTableName: core_user
                referencedColumnNames: id
              name: creator_id
              type: int
          - column:
              constraints:
                deferrable: false
                foreignKeyName: fk_query_ref_database_id
                initiallyDeferred: false
                nullable: false
                referencedTableName: metabase_database
                referencedColumnNames: id
              name: database_id
              type: int
          tableName: query_query
      - createIndex:
          columns:
          - column:
              name: creator_id
          indexName: idx_query_creator_id
          tableName: query_query
      - createIndex:
          columns:
          - column:
              name: database_id
          indexName: idx_query_database_id
          tableName: query_query
      - createTable:
          columns:
          - column:
              autoIncrement: true
              constraints:
                nullable: false
                primaryKey: true
              name: id
              type: int
          - column:
              constraints:
                nullable: false
                unique: true
              name: uuid
              type: varchar(254)
          - column:
              constraints:
                nullable: false
              name: version
              type: int
          - column:
              constraints:
                nullable: false
              name: json_query
              type: text
          - column:
              constraints:
                nullable: false
              name: raw_query
              type: text
          - column:
              constraints:
                nullable: false
              name: status
              type: varchar(254)
          - column:
              constraints:
                nullable: false
              name: started_at
              type: DATETIME
          - column:
              name: finished_at
              type: DATETIME
          - column:
              constraints:
                nullable: false
              name: running_time
              type: int
          - column:
              constraints:
                nullable: false
              name: error
              type: text
          - column:
              constraints:
                nullable: false
              name: result_file
              type: varchar(254)
          - column:
              constraints:
                nullable: false
              name: result_rows
              type: int
          - column:
              constraints:
                nullable: false
              name: result_data
              type: text
          - column:
              constraints:
                deferrable: false
                foreignKeyName: fk_queryexecution_ref_query_id
                initiallyDeferred: false
                nullable: true
                referencedTableName: query_query
                referencedColumnNames: id
              name: query_id
              type: int
          - column:
              constraints:
                nullable: false
              name: additional_info
              type: text
          - column:
              constraints:
                deferrable: false
                foreignKeyName: fk_queryexecution_ref_user_id
                initiallyDeferred: false
                nullable: false
                referencedTableName: core_user
                referencedColumnNames: id
              name: executor_id
              type: int
          tableName: query_queryexecution
      - createIndex:
          columns:
          - column:
              name: query_id
          indexName: idx_queryexecution_query_id
          tableName: query_queryexecution
      - createIndex:
          columns:
          - column:
              name: executor_id
          indexName: idx_queryexecution_executor_id
          tableName: query_queryexecution
      - createTable:
          columns:
          - column:
              autoIncrement: true
              constraints:
                nullable: false
                primaryKey: true
              name: id
              type: int
          - column:
              constraints:
                nullable: false
              name: created_at
              type: DATETIME
          - column:
              constraints:
                nullable: false
              name: updated_at
              type: DATETIME
          - column:
              constraints:
                nullable: false
              name: name
              type: varchar(254)
          - column:
              name: description
              type: text
          - column:
              constraints:
                nullable: false
              name: display
              type: varchar(254)
          - column:
              constraints:
                nullable: false
              name: public_perms
              type: int
          - column:
              constraints:
                nullable: false
              name: dataset_query
              type: text
          - column:
              constraints:
                nullable: false
              name: visualization_settings
              type: text
          - column:
              constraints:
                deferrable: false
                foreignKeyName: fk_card_ref_user_id
                initiallyDeferred: false
                nullable: false
                referencedTableName: core_user
                referencedColumnNames: id
              name: creator_id
              type: int
          - column:
              constraints:
                deferrable: false
                foreignKeyName: fk_card_ref_organization_id
                initiallyDeferred: false
                nullable: false
                referencedTableName: core_organization
                referencedColumnNames: id
              name: organization_id
              type: int
          tableName: report_card
      - createIndex:
          columns:
          - column:
              name: creator_id
          indexName: idx_card_creator_id
          tableName: report_card
      - createIndex:
          columns:
          - column:
              name: organization_id
          indexName: idx_card_organization_id
          tableName: report_card
      - createTable:
          columns:
          - column:
              autoIncrement: true
              constraints:
                nullable: false
                primaryKey: true
              name: id
              type: int
          - column:
              constraints:
                nullable: false
              name: created_at
              type: DATETIME
          - column:
              constraints:
                nullable: false
              name: updated_at
              type: DATETIME
          - column:
              constraints:
                deferrable: false
                foreignKeyName: fk_cardfavorite_ref_card_id
                initiallyDeferred: false
                nullable: false
                referencedTableName: report_card
                referencedColumnNames: id
              name: card_id
              type: int
          - column:
              constraints:
                deferrable: false
                foreignKeyName: fk_cardfavorite_ref_user_id
                initiallyDeferred: false
                nullable: false
                referencedTableName: core_user
                referencedColumnNames: id
              name: owner_id
              type: int
          tableName: report_cardfavorite
      - addUniqueConstraint:
          columnNames: card_id, owner_id
          constraintName: idx_unique_cardfavorite_card_id_owner_id
          tableName: report_cardfavorite
      - createIndex:
          columns:
          - column:
              name: card_id
          indexName: idx_cardfavorite_card_id
          tableName: report_cardfavorite
      - createIndex:
          columns:
          - column:
              name: owner_id
          indexName: idx_cardfavorite_owner_id
          tableName: report_cardfavorite
      - createTable:
          columns:
          - column:
              autoIncrement: true
              constraints:
                nullable: false
                primaryKey: true
              name: id
              type: int
          - column:
              constraints:
                nullable: false
              name: created_at
              type: DATETIME
          - column:
              constraints:
                nullable: false
              name: updated_at
              type: DATETIME
          - column:
              constraints:
                nullable: false
              name: name
              type: varchar(254)
          - column:
              name: description
              type: text
          - column:
              constraints:
                nullable: false
              name: public_perms
              type: int
          - column:
              constraints:
                deferrable: false
                foreignKeyName: fk_dashboard_ref_user_id
                initiallyDeferred: false
                nullable: false
                referencedTableName: core_user
                referencedColumnNames: id
              name: creator_id
              type: int
          - column:
              constraints:
                deferrable: false
                foreignKeyName: fk_dashboard_ref_organization_id
                initiallyDeferred: false
                nullable: false
                referencedTableName: core_organization
                referencedColumnNames: id
              name: organization_id
              type: int
          tableName: report_dashboard
      - createIndex:
          columns:
          - column:
              name: creator_id
          indexName: idx_dashboard_creator_id
          tableName: report_dashboard
      - createIndex:
          columns:
          - column:
              name: organization_id
          indexName: idx_dashboard_organization_id
          tableName: report_dashboard
      - createTable:
          columns:
          - column:
              autoIncrement: true
              constraints:
                nullable: false
                primaryKey: true
              name: id
              type: int
          - column:
              constraints:
                nullable: false
              name: created_at
              type: DATETIME
          - column:
              constraints:
                nullable: false
              name: updated_at
              type: DATETIME
          - column:
              constraints:
                nullable: false
              name: sizeX
              type: int
          - column:
              constraints:
                nullable: false
              name: sizeY
              type: int
          - column:
              name: row
              type: int
          - column:
              name: col
              type: int
          - column:
              constraints:
                deferrable: false
                foreignKeyName: fk_dashboardcard_ref_card_id
                initiallyDeferred: false
                nullable: false
                referencedTableName: report_card
                referencedColumnNames: id
              name: card_id
              type: int
          - column:
              constraints:
                deferrable: false
                foreignKeyName: fk_dashboardcard_ref_dashboard_id
                initiallyDeferred: false
                nullable: false
                referencedTableName: report_dashboard
                referencedColumnNames: id
              name: dashboard_id
              type: int
          tableName: report_dashboardcard
      - createIndex:
          columns:
          - column:
              name: card_id
          indexName: idx_dashboardcard_card_id
          tableName: report_dashboardcard
      - createIndex:
          columns:
          - column:
              name: dashboard_id
          indexName: idx_dashboardcard_dashboard_id
          tableName: report_dashboardcard
      - createTable:
          columns:
          - column:
              autoIncrement: true
              constraints:
                nullable: false
                primaryKey: true
              name: id
              type: int
          - column:
              constraints:
                deferrable: false
                foreignKeyName: fk_dashboardsubscription_ref_dashboard_id
                initiallyDeferred: false
                nullable: false
                referencedTableName: report_dashboard
                referencedColumnNames: id
              name: dashboard_id
              type: int
          - column:
              constraints:
                deferrable: false
                foreignKeyName: fk_dashboardsubscription_ref_user_id
                initiallyDeferred: false
                nullable: false
                referencedTableName: core_user
                referencedColumnNames: id
              name: user_id
              type: int
          tableName: report_dashboardsubscription
      - addUniqueConstraint:
          columnNames: dashboard_id, user_id
          constraintName: idx_uniq_dashsubscrip_dashboard_id_user_id
          tableName: report_dashboardsubscription
      - createIndex:
          columns:
          - column:
              name: dashboard_id
          indexName: idx_dashboardsubscription_dashboard_id
          tableName: report_dashboardsubscription
      - createIndex:
          columns:
          - column:
              name: user_id
          indexName: idx_dashboardsubscription_user_id
          tableName: report_dashboardsubscription
      - createTable:
          columns:
          - column:
              autoIncrement: true
              constraints:
                nullable: false
                primaryKey: true
              name: id
              type: int
          - column:
              constraints:
                nullable: false
              name: created_at
              type: DATETIME
          - column:
              constraints:
                nullable: false
              name: updated_at
              type: DATETIME
          - column:
              constraints:
                nullable: false
              name: name
              type: varchar(254)
          - column:
              name: description
              type: text
          - column:
              constraints:
                nullable: false
              name: public_perms
              type: int
          - column:
              constraints:
                nullable: false
              name: mode
              type: int
          - column:
              constraints:
                nullable: false
              name: version
              type: int
          - column:
              constraints:
                nullable: false
              name: dataset_query
              type: text
          - column:
              name: email_addresses
              type: text
          - column:
              constraints:
                deferrable: false
                foreignKeyName: fk_emailreport_ref_user_id
                initiallyDeferred: false
                nullable: false
                referencedTableName: core_user
                referencedColumnNames: id
              name: creator_id
              type: int
          - column:
              constraints:
                deferrable: false
                foreignKeyName: fk_emailreport_ref_organization_id
                initiallyDeferred: false
                nullable: false
                referencedTableName: core_organization
                referencedColumnNames: id
              name: organization_id
              type: int
          - column:
              constraints:
                nullable: false
              name: schedule
              type: text
          tableName: report_emailreport
      - createIndex:
          columns:
          - column:
              name: creator_id
          indexName: idx_emailreport_creator_id
          tableName: report_emailreport
      - createIndex:
          columns:
          - column:
              name: organization_id
          indexName: idx_emailreport_organization_id
          tableName: report_emailreport
      - createTable:
          columns:
          - column:
              autoIncrement: true
              constraints:
                nullable: false
                primaryKey: true
              name: id
              type: int
          - column:
              constraints:
                deferrable: false
                foreignKeyName: fk_emailreport_recipients_ref_emailreport_id
                initiallyDeferred: false
                nullable: false
                referencedTableName: report_emailreport
                referencedColumnNames: id
              name: emailreport_id
              type: int
          - column:
              constraints:
                deferrable: false
                foreignKeyName: fk_emailreport_recipients_ref_user_id
                initiallyDeferred: false
                nullable: false
                referencedTableName: core_user
                referencedColumnNames: id
              name: user_id
              type: int
          tableName: report_emailreport_recipients
      - addUniqueConstraint:
          columnNames: emailreport_id, user_id
          constraintName: idx_uniq_emailreportrecip_emailreport_id_user_id
          tableName: report_emailreport_recipients
      - createIndex:
          columns:
          - column:
              name: emailreport_id
          indexName: idx_emailreport_recipients_emailreport_id
          tableName: report_emailreport_recipients
      - createIndex:
          columns:
          - column:
              name: user_id
          indexName: idx_emailreport_recipients_user_id
          tableName: report_emailreport_recipients
      - createTable:
          columns:
          - column:
              autoIncrement: true
              constraints:
                nullable: false
                primaryKey: true
              name: id
              type: int
          - column:
              constraints:
                nullable: false
              name: details
              type: text
          - column:
              constraints:
                nullable: false
              name: status
              type: varchar(254)
          - column:
              constraints:
                nullable: false
              name: created_at
              type: DATETIME
          - column:
              name: started_at
              type: DATETIME
          - column:
              name: finished_at
              type: DATETIME
          - column:
              constraints:
                nullable: false
              name: error
              type: text
          - column:
              constraints:
                nullable: false
              name: sent_email
              type: text
          - column:
              constraints:
                deferrable: false
                foreignKeyName: fk_emailreportexecutions_ref_organization_id
                initiallyDeferred: false
                nullable: false
                referencedTableName: core_organization
                referencedColumnNames: id
              name: organization_id
              type: int
          - column:
              constraints:
                deferrable: false
                foreignKeyName: fk_emailreportexecutions_ref_report_id
                initiallyDeferred: false
                nullable: true
                referencedTableName: report_emailreport
                referencedColumnNames: id
              name: report_id
              type: int
          tableName: report_emailreportexecutions
      - createIndex:
          columns:
          - column:
              name: organization_id
          indexName: idx_emailreportexecutions_organization_id
          tableName: report_emailreportexecutions
      - createIndex:
          columns:
          - column:
              name: report_id
          indexName: idx_emailreportexecutions_report_id
          tableName: report_emailreportexecutions
      - createTable:
          columns:
          - column:
              autoIncrement: true
              constraints:
                nullable: false
                primaryKey: true
              name: id
              type: int
          - column:
              constraints:
                nullable: false
              name: created_at
              type: DATETIME
          - column:
              constraints:
                nullable: false
              name: updated_at
              type: DATETIME
          - column:
              constraints:
                nullable: false
              name: start
              type: DATETIME
          - column:
              constraints:
                nullable: false
              name: end
              type: DATETIME
          - column:
              name: title
              type: TEXT
          - column:
              constraints:
                nullable: false
              name: body
              type: TEXT
          - column:
              constraints:
                nullable: false
              name: annotation_type
              type: int
          - column:
              constraints:
                nullable: false
              name: edit_count
              type: int
          - column:
              constraints:
                nullable: false
              name: object_type_id
              type: int
          - column:
              constraints:
                nullable: false
              name: object_id
              type: int
          - column:
              constraints:
                deferrable: false
                foreignKeyName: fk_annotation_ref_user_id
                initiallyDeferred: false
                nullable: false
                referencedTableName: core_user
                referencedColumnNames: id
              name: author_id
              type: int
          - column:
              constraints:
                deferrable: false
                foreignKeyName: fk_annotation_ref_organization_id
                initiallyDeferred: false
                nullable: false
                referencedTableName: core_organization
                referencedColumnNames: id
              name: organization_id
              type: int
          tableName: annotation_annotation
      - createIndex:
          columns:
          - column:
              name: author_id
          indexName: idx_annotation_author_id
          tableName: annotation_annotation
      - createIndex:
          columns:
          - column:
              name: organization_id
          indexName: idx_annotation_organization_id
          tableName: annotation_annotation
      - createIndex:
          columns:
          - column:
              name: object_type_id
          indexName: idx_annotation_object_type_id
          tableName: annotation_annotation
      - createIndex:
          columns:
          - column:
              name: object_id
          indexName: idx_annotation_object_id
          tableName: annotation_annotation
      - modifySql:
          dbms: postgresql
          replace:
            replace: WITHOUT
            with: WITH
  - changeSet:
      id: '2'
      author: agilliland
      validCheckSum: ANY
      changes:
      - createTable:
          columns:
          - column:
              constraints:
                nullable: false
                primaryKey: true
              name: id
              type: varchar(254)
          - column:
              constraints:
                deferrable: false
                foreignKeyName: fk_session_ref_user_id
                initiallyDeferred: false
                nullable: false
                referencedTableName: core_user
                referencedColumnNames: id
              name: user_id
              type: int
          - column:
              constraints:
                nullable: false
              name: created_at
              type: DATETIME
          tableName: core_session
      - modifySql:
          dbms: postgresql
          replace:
            replace: WITHOUT
            with: WITH
  - changeSet:
      id: '4'
      author: cammsaul
      changes:
      - createTable:
          columns:
          - column:
              constraints:
                nullable: false
                primaryKey: true
              name: key
              type: varchar(254)
          - column:
              constraints:
                nullable: false
              name: value
              type: varchar(254)
          tableName: setting
  - changeSet:
      id: '5'
      author: agilliland
      changes:
      - addColumn:
          columns:
          - column:
              name: report_timezone
              type: varchar(254)
          tableName: core_organization
  - changeSet:
      id: '6'
      author: agilliland
      changes:
      - dropNotNullConstraint:
          columnDataType: int
          columnName: organization_id
          tableName: metabase_database
      - dropForeignKeyConstraint:
          baseTableName: metabase_database
          constraintName: fk_database_ref_organization_id
      - dropNotNullConstraint:
          columnDataType: int
          columnName: organization_id
          tableName: report_card
      - dropForeignKeyConstraint:
          baseTableName: report_card
          constraintName: fk_card_ref_organization_id
      - dropNotNullConstraint:
          columnDataType: int
          columnName: organization_id
          tableName: report_dashboard
      - dropForeignKeyConstraint:
          baseTableName: report_dashboard
          constraintName: fk_dashboard_ref_organization_id
      - dropNotNullConstraint:
          columnDataType: int
          columnName: organization_id
          tableName: report_emailreport
      - dropForeignKeyConstraint:
          baseTableName: report_emailreport
          constraintName: fk_emailreport_ref_organization_id
      - dropNotNullConstraint:
          columnDataType: int
          columnName: organization_id
          tableName: report_emailreportexecutions
      - dropForeignKeyConstraint:
          baseTableName: report_emailreportexecutions
          constraintName: fk_emailreportexecutions_ref_organization_id
      - dropNotNullConstraint:
          columnDataType: int
          columnName: organization_id
          tableName: annotation_annotation
      - dropForeignKeyConstraint:
          baseTableName: annotation_annotation
          constraintName: fk_annotation_ref_organization_id
  - changeSet:
      id: '7'
      author: cammsaul
      validCheckSum: ANY
      changes:
      - addColumn:
          columns:
          - column:
              constraints:
                foreignKeyName: fk_field_parent_ref_field_id
                nullable: true
                referencedTableName: metabase_field
                referencedColumnNames: id
              name: parent_id
              type: int
          tableName: metabase_field
  - changeSet:
      id: '8'
      author: tlrobinson
      changes:
      - addColumn:
          columns:
          - column:
              name: display_name
              type: varchar(254)
          tableName: metabase_table
      - addColumn:
          columns:
          - column:
              name: display_name
              type: varchar(254)
          tableName: metabase_field
  - changeSet:
      id: '9'
      author: tlrobinson
      changes:
      - addColumn:
          columns:
          - column:
              name: visibility_type
              type: varchar(254)
          tableName: metabase_table
  - changeSet:
      id: 10
      author: cammsaul
      validCheckSum: ANY
      changes:
        - createTable:
            tableName: revision
            columns:
              - column:
                  name: id
                  type: int
                  autoIncrement: true
                  constraints:
                    primaryKey: true
                    nullable: false
              - column:
                  name: model
                  type: varchar(16)
                  constraints:
                    nullable: false
              - column:
                  name: model_id
                  type: int
                  constraints:
                    nullable: false
              - column:
                  name: user_id
                  type: int
                  constraints:
                    nullable: false
                    referencedTableName: core_user
                    referencedColumnNames: id
                    foreignKeyName: fk_revision_ref_user_id
                    deferrable: false
                    initiallyDeferred: false
              - column:
                  name: timestamp
                  type: DATETIME
                  constraints:
                    nullable: false
              - column:
                  name: object
                  type: ${text.type}
                  constraints:
                    nullable: false
              - column:
                  name: is_reversion
                  type: boolean
                  defaultValueBoolean: false
                  constraints:
                    nullable: false
        - createIndex:
            tableName: revision
            indexName: idx_revision_model_model_id
            columns:
              - column:
                  name: model
              - column:
                  name: model_id
        - modifySql:
            dbms: postgresql
            replace:
              replace: WITHOUT
              with: WITH
        - modifySql:
            dbms: mysql,mariadb
            replace:
              replace: object VARCHAR
              with: object TEXT
  - changeSet:
      id: 11
      author: agilliland
      changes:
        - sql:
            sql: update report_dashboard set public_perms = 2 where public_perms = 1
  - changeSet:
      id: 12
      author: agilliland
      validCheckSum: ANY
      changes:
        - addColumn:
            tableName: report_card
            columns:
              - column:
                  name: database_id
                  type: int
                  constraints:
                    nullable: true
                    referencedTableName: metabase_database
                    referencedColumnNames: id
                    foreignKeyName: fk_report_card_ref_database_id
                    deferrable: false
                    initiallyDeferred: false
        - addColumn:
            tableName: report_card
            columns:
              - column:
                  name: table_id
                  type: int
                  constraints:
                    nullable: true
                    referencedTableName: metabase_table
                    referencedColumnNames: id
                    foreignKeyName: fk_report_card_ref_table_id
                    deferrable: false
                    initiallyDeferred: false
        - addColumn:
            tableName: report_card
            columns:
              - column:
                  name: query_type
                  type: varchar(16)
                  constraints:
                    nullable: true
  - changeSet:
      id: 13
      author: agilliland
      validCheckSum: ANY
      changes:
        - createTable:
            tableName: activity
            columns:
              - column:
                  name: id
                  type: int
                  autoIncrement: true
                  constraints:
                    primaryKey: true
                    nullable: false
              - column:
                  name: topic
                  type: varchar(32)
                  constraints:
                    nullable: false
              - column:
                  name: timestamp
                  type: DATETIME
                  constraints:
                    nullable: false
              - column:
                  name: user_id
                  type: int
                  constraints:
                    nullable: true
                    referencedTableName: core_user
                    referencedColumnNames: id
                    foreignKeyName: fk_activity_ref_user_id
                    deferrable: false
                    initiallyDeferred: false
              - column:
                  name: model
                  type: varchar(16)
                  constraints:
                    nullable: true
              - column:
                  name: model_id
                  type: int
                  constraints:
                    nullable: true
              - column:
                  name: database_id
                  type: int
                  constraints:
                    nullable: true
              - column:
                  name: table_id
                  type: int
                  constraints:
                    nullable: true
              - column:
                  name: custom_id
                  type: varchar(48)
                  constraints:
                    nullable: true
              - column:
                  name: details
                  type: ${text.type}
                  constraints:
                    nullable: false
        - createIndex:
            tableName: activity
            indexName: idx_activity_timestamp
            columns:
              column:
                name: timestamp
        - createIndex:
            tableName: activity
            indexName: idx_activity_user_id
            columns:
              column:
                name: user_id
        - createIndex:
            tableName: activity
            indexName: idx_activity_custom_id
            columns:
              column:
                name: custom_id
        - modifySql:
            dbms: postgresql
            replace:
              replace: WITHOUT
              with: WITH
        - modifySql:
            dbms: mysql,mariadb
            replace:
              replace: details VARCHAR
              with: details TEXT
  - changeSet:
      id: 14
      author: agilliland
      validCheckSum: ANY
      changes:
        - createTable:
            tableName: view_log
            columns:
              - column:
                  name: id
                  type: int
                  autoIncrement: true
                  constraints:
                    primaryKey: true
                    nullable: false
              - column:
                  name: user_id
                  type: int
                  constraints:
                    nullable: true
                    referencedTableName: core_user
                    referencedColumnNames: id
                    foreignKeyName: fk_view_log_ref_user_id
                    deferrable: false
                    initiallyDeferred: false
              - column:
                  name: model
                  type: varchar(16)
                  constraints:
                    nullable: false
              - column:
                  name: model_id
                  type: int
                  constraints:
                    nullable: false
              - column:
                  name: timestamp
                  type: DATETIME
                  constraints:
                    nullable: false
        - createIndex:
            tableName: view_log
            indexName: idx_view_log_user_id
            columns:
              column:
                name: user_id
        - createIndex:
            tableName: view_log
            indexName: idx_view_log_timestamp
            columns:
              column:
                name: model_id
        - modifySql:
            dbms: postgresql
            replace:
              replace: WITHOUT
              with: WITH
  - changeSet:
      id: 15
      author: agilliland
      changes:
        - addColumn:
            tableName: revision
            columns:
              - column:
                  name: is_creation
                  type: boolean
                  defaultValueBoolean: false
                  constraints:
                    nullable: false
  - changeSet:
      id: 16
      author: agilliland
      changes:
        - dropNotNullConstraint:
            tableName: core_user
            columnName: last_login
            columnDataType: DATETIME
        - modifySql:
            dbms: postgresql
            replace:
              replace: WITHOUT
              with: WITH
  - changeSet:
      id: 17
      author: agilliland
      changes:
        - addColumn:
            tableName: metabase_database
            columns:
              - column:
                  name: is_sample
                  type: boolean
                  defaultValueBoolean: false
                  constraints:
                    nullable: false
        - sql:
            sql: update metabase_database set is_sample = true where name = 'Sample Dataset'
  - changeSet:
      id: 18
      author: camsaul
      validCheckSum: ANY
      changes:
        - createTable:
            tableName: data_migrations
            columns:
              - column:
                  name: id
                  type: VARCHAR(254)
                  constraints:
                    primaryKey: true
                    nullable: false
              - column:
                  name: timestamp
                  type: DATETIME
                  constraints:
                    nullable: false
        - createIndex:
            tableName: data_migrations
            indexName: idx_data_migrations_id
            columns:
              column:
                name: id
  - changeSet:
      id: 19
      author: camsaul
      changes:
        - addColumn:
            tableName: metabase_table
            columns:
              - column:
                  name: schema
                  type: VARCHAR(256)
  - changeSet:
      id: 20
      author: agilliland
      validCheckSum: ANY
      changes:
        - createTable:
            tableName: pulse
            columns:
              - column:
                  name: id
                  type: int
                  autoIncrement: true
                  constraints:
                    primaryKey: true
                    nullable: false
              - column:
                  name: creator_id
                  type: int
                  constraints:
                    nullable: false
                    referencedTableName: core_user
                    referencedColumnNames: id
                    foreignKeyName: fk_pulse_ref_creator_id
                    deferrable: false
                    initiallyDeferred: false
              - column:
                  name: name
                  type: varchar(254)
                  constraints:
                    nullable: false
              - column:
                  name: public_perms
                  type: int
                  constraints:
                    nullable: false
              - column:
                  name: created_at
                  type: DATETIME
                  constraints:
                    nullable: false
              - column:
                  name: updated_at
                  type: DATETIME
                  constraints:
                    nullable: false
        - createIndex:
            tableName: pulse
            indexName: idx_pulse_creator_id
            columns:
              column:
                name: creator_id
        - createTable:
            tableName: pulse_card
            columns:
              - column:
                  name: id
                  type: int
                  autoIncrement: true
                  constraints:
                    primaryKey: true
                    nullable: false
              - column:
                  name: pulse_id
                  type: int
                  constraints:
                    nullable: false
                    referencedTableName: pulse
                    referencedColumnNames: id
                    foreignKeyName: fk_pulse_card_ref_pulse_id
                    deferrable: false
                    initiallyDeferred: false
              - column:
                  name: card_id
                  type: int
                  constraints:
                    nullable: false
                    referencedTableName: report_card
                    referencedColumnNames: id
                    foreignKeyName: fk_pulse_card_ref_card_id
                    deferrable: false
                    initiallyDeferred: false
              - column:
                  name: position
                  type: int
                  constraints:
                    nullable: false
        - createIndex:
            tableName: pulse_card
            indexName: idx_pulse_card_pulse_id
            columns:
              column:
                name: pulse_id
        - createIndex:
            tableName: pulse_card
            indexName: idx_pulse_card_card_id
            columns:
              column:
                name: card_id
        - createTable:
            tableName: pulse_channel
            columns:
              - column:
                  name: id
                  type: int
                  autoIncrement: true
                  constraints:
                    primaryKey: true
                    nullable: false
              - column:
                  name: pulse_id
                  type: int
                  constraints:
                    nullable: false
                    referencedTableName: pulse
                    referencedColumnNames: id
                    foreignKeyName: fk_pulse_channel_ref_pulse_id
                    deferrable: false
                    initiallyDeferred: false
              - column:
                  name: channel_type
                  type: varchar(32)
                  constraints:
                    nullable: false
              - column:
                  name: details
                  type: text
                  constraints:
                    nullable: false
              - column:
                  name: schedule_type
                  type: varchar(32)
                  constraints:
                    nullable: false
              - column:
                  name: schedule_hour
                  type: int
                  constraints:
                    nullable: true
              - column:
                  name: schedule_day
                  type: varchar(64)
                  constraints:
                    nullable: true
              - column:
                  name: created_at
                  type: DATETIME
                  constraints:
                    nullable: false
              - column:
                  name: updated_at
                  type: DATETIME
                  constraints:
                    nullable: false
        - createIndex:
            tableName: pulse_channel
            indexName: idx_pulse_channel_pulse_id
            columns:
              column:
                name: pulse_id
        - createIndex:
            tableName: pulse_channel
            indexName: idx_pulse_channel_schedule_type
            columns:
              column:
                name: schedule_type
        - createTable:
            tableName: pulse_channel_recipient
            columns:
              - column:
                  name: id
                  type: int
                  autoIncrement: true
                  constraints:
                    primaryKey: true
                    nullable: false
              - column:
                  name: pulse_channel_id
                  type: int
                  constraints:
                    nullable: false
                    referencedTableName: pulse_channel
                    referencedColumnNames: id
                    foreignKeyName: fk_pulse_channel_recipient_ref_pulse_channel_id
                    deferrable: false
                    initiallyDeferred: false
              - column:
                  name: user_id
                  type: int
                  constraints:
                    nullable: false
                    referencedTableName: core_user
                    referencedColumnNames: id
                    foreignKeyName: fk_pulse_channel_recipient_ref_user_id
                    deferrable: false
                    initiallyDeferred: false
        - modifySql:
            dbms: postgresql
            replace:
              replace: WITHOUT
              with: WITH
  - changeSet:
      id: 21
      author: agilliland
      validCheckSum: ANY
      changes:
        - createTable:
            tableName: segment
            columns:
              - column:
                  name: id
                  type: int
                  autoIncrement: true
                  constraints:
                    primaryKey: true
                    nullable: false
              - column:
                  name: table_id
                  type: int
                  constraints:
                    nullable: false
                    referencedTableName: metabase_table
                    referencedColumnNames: id
                    foreignKeyName: fk_segment_ref_table_id
                    deferrable: false
                    initiallyDeferred: false
              - column:
                  name: creator_id
                  type: int
                  constraints:
                    nullable: false
                    referencedTableName: core_user
                    referencedColumnNames: id
                    foreignKeyName: fk_segment_ref_creator_id
                    deferrable: false
                    initiallyDeferred: false
              - column:
                  name: name
                  type: varchar(254)
                  constraints:
                    nullable: false
              - column:
                  name: description
                  type: text
                  constraints:
                    nullable: true
              - column:
                  name: is_active
                  type: boolean
                  defaultValueBoolean: true
                  constraints:
                    nullable: false
              - column:
                  name: definition
                  type: text
                  constraints:
                    nullable: false
              - column:
                  name: created_at
                  type: DATETIME
                  constraints:
                    nullable: false
              - column:
                  name: updated_at
                  type: DATETIME
                  constraints:
                    nullable: false
        - createIndex:
            tableName: segment
            indexName: idx_segment_creator_id
            columns:
              column:
                name: creator_id
        - createIndex:
            tableName: segment
            indexName: idx_segment_table_id
            columns:
              column:
                name: table_id
        - modifySql:
            dbms: postgresql
            replace:
              replace: WITHOUT
              with: WITH
  - changeSet:
      id: 22
      author: agilliland
      changes:
        - addColumn:
            tableName: revision
            columns:
              - column:
                  name: message
                  type: text
                  constraints:
                    nullable: true
  - changeSet:
      id: 23
      author: agilliland
      changes:
        - modifyDataType:
            tableName: metabase_table
            columnName: rows
            newDataType: BIGINT
  - changeSet:
      id: 24
      author: agilliland
      changes:
        - createTable:
            tableName: dependency
            columns:
              - column:
                  name: id
                  type: int
                  autoIncrement: true
                  constraints:
                    primaryKey: true
                    nullable: false
              - column:
                  name: model
                  type: varchar(32)
                  constraints:
                    nullable: false
              - column:
                  name: model_id
                  type: int
                  constraints:
                    nullable: false
              - column:
                  name: dependent_on_model
                  type: varchar(32)
                  constraints:
                    nullable: false
              - column:
                  name: dependent_on_id
                  type: int
                  constraints:
                    nullable: false
              - column:
                  name: created_at
                  type: DATETIME
                  constraints:
                    nullable: false
        - createIndex:
            tableName: dependency
            indexName: idx_dependency_model
            columns:
              column:
                name: model
        - createIndex:
            tableName: dependency
            indexName: idx_dependency_model_id
            columns:
              column:
                name: model_id
        - createIndex:
            tableName: dependency
            indexName: idx_dependency_dependent_on_model
            columns:
              column:
                name: dependent_on_model
        - createIndex:
            tableName: dependency
            indexName: idx_dependency_dependent_on_id
            columns:
              column:
                name: dependent_on_id
        - modifySql:
            dbms: postgresql
            replace:
              replace: WITHOUT
              with: WITH
  - changeSet:
      id: 25
      author: agilliland
      validCheckSum: ANY
      changes:
        - createTable:
            tableName: metric
            columns:
              - column:
                  name: id
                  type: int
                  autoIncrement: true
                  constraints:
                    primaryKey: true
                    nullable: false
              - column:
                  name: table_id
                  type: int
                  constraints:
                    nullable: false
                    referencedTableName: metabase_table
                    referencedColumnNames: id
                    foreignKeyName: fk_metric_ref_table_id
                    deferrable: false
                    initiallyDeferred: false
              - column:
                  name: creator_id
                  type: int
                  constraints:
                    nullable: false
                    referencedTableName: core_user
                    referencedColumnNames: id
                    foreignKeyName: fk_metric_ref_creator_id
                    deferrable: false
                    initiallyDeferred: false
              - column:
                  name: name
                  type: varchar(254)
                  constraints:
                    nullable: false
              - column:
                  name: description
                  type: text
                  constraints:
                    nullable: true
              - column:
                  name: is_active
                  type: boolean
                  defaultValueBoolean: true
                  constraints:
                    nullable: false
              - column:
                  name: definition
                  type: text
                  constraints:
                    nullable: false
              - column:
                  name: created_at
                  type: DATETIME
                  constraints:
                    nullable: false
              - column:
                  name: updated_at
                  type: DATETIME
                  constraints:
                    nullable: false
        - createIndex:
            tableName: metric
            indexName: idx_metric_creator_id
            columns:
              column:
                name: creator_id
        - createIndex:
            tableName: metric
            indexName: idx_metric_table_id
            columns:
              column:
                name: table_id
        - modifySql:
            dbms: postgresql
            replace:
              replace: WITHOUT
              with: WITH
  - changeSet:
      id: 26
      author: agilliland
      changes:
        - addColumn:
            tableName: metabase_database
            columns:
              - column:
                  name: is_full_sync
                  type: boolean
                  defaultValueBoolean: true
                  constraints:
                    nullable: false
        - sql:
            sql: update metabase_database set is_full_sync = true
  - changeSet:
      id: 27
      author: agilliland
      validCheckSum: ANY
      changes:
        - createTable:
            tableName: dashboardcard_series
            columns:
              - column:
                  name: id
                  type: int
                  autoIncrement: true
                  constraints:
                    primaryKey: true
                    nullable: false
              - column:
                  name: dashboardcard_id
                  type: int
                  constraints:
                    nullable: false
                    referencedTableName: report_dashboardcard
                    referencedColumnNames: id
                    foreignKeyName: fk_dashboardcard_series_ref_dashboardcard_id
                    deferrable: false
                    initiallyDeferred: false
              - column:
                  name: card_id
                  type: int
                  constraints:
                    nullable: false
                    referencedTableName: report_card
                    referencedColumnNames: id
                    foreignKeyName: fk_dashboardcard_series_ref_card_id
                    deferrable: false
                    initiallyDeferred: false
              - column:
                  name: position
                  type: int
                  constraints:
                    nullable: false
        - createIndex:
            tableName: dashboardcard_series
            indexName: idx_dashboardcard_series_dashboardcard_id
            columns:
              column:
                name: dashboardcard_id
        - createIndex:
            tableName: dashboardcard_series
            indexName: idx_dashboardcard_series_card_id
            columns:
              column:
                name: card_id
        - modifySql:
            dbms: postgresql
            replace:
              replace: WITHOUT
              with: WITH
  - changeSet:
      id: 28
      author: agilliland
      changes:
        - addColumn:
            tableName: core_user
            columns:
              - column:
                  name: is_qbnewb
                  type: boolean
                  defaultValueBoolean: true
                  constraints:
                    nullable: false
  - changeSet:
      id: 29
      author: agilliland
      changes:
        - addColumn:
            tableName: pulse_channel
            columns:
              - column:
                  name: schedule_frame
                  type: varchar(32)
                  constraints:
                    nullable: true
  - changeSet:
      id: 30
      author: agilliland
      changes:
        - addColumn:
            tableName: metabase_field
            columns:
              - column:
                  name: visibility_type
                  type: varchar(32)
                  constraints:
                    nullable: true
                    deferrable: false
                    initiallyDeferred: false
        - addNotNullConstraint:
            columnDataType: varchar(32)
            columnName: visibility_type
            defaultNullValue: unset
            tableName: metabase_field

  - changeSet:
      id: 31
      author: agilliland
      changes:
        - addColumn:
            tableName: metabase_field
            columns:
              - column:
                  name: fk_target_field_id
                  type: int
                  constraints:
                    nullable: true
                    deferrable: false
                    initiallyDeferred: false
  - changeSet:
      id: 32
      author: camsaul
      validCheckSum: ANY
      changes:
        ######################################## label table ########################################
        - createTable:
            tableName: label
            columns:
              - column:
                  name: id
                  type: int
                  autoIncrement: true
                  constraints:
                    primaryKey: true
                    nullable: false
              - column:
                  name: name
                  type: VARCHAR(254)
                  constraints:
                    nullable: false
              - column:
                  name: slug
                  type: VARCHAR(254)
                  constraints:
                    nullable: false
                    unique: true
              - column:
                  name: icon
                  type: VARCHAR(128)
        - createIndex:
            tableName: label
            indexName: idx_label_slug
            columns:
              column:
                name: slug
        ######################################## card_label table ########################################
        - createTable:
            tableName: card_label
            columns:
              - column:
                  name: id
                  type: int
                  autoIncrement: true
                  constraints:
                    primaryKey: true
                    nullable: false
              - column:
                  name: card_id
                  type: int
                  constraints:
                    nullable: false
                    referencedTableName: report_card
                    referencedColumnNames: id
                    foreignKeyName: fk_card_label_ref_card_id
                    deferrable: false
                    initiallyDeferred: false
              - column:
                  name: label_id
                  type: int
                  constraints:
                    nullable: false
                    referencedTableName: label
                    referencedColumnNames: id
                    foreignKeyName: fk_card_label_ref_label_id
                    deferrable: false
                    initiallyDeferred: false
        - addUniqueConstraint:
            tableName: card_label
            columnNames: card_id, label_id
            constraintName: unique_card_label_card_id_label_id
        - createIndex:
            tableName: card_label
            indexName: idx_card_label_card_id
            columns:
              column:
                name: card_id
        - createIndex:
            tableName: card_label
            indexName: idx_card_label_label_id
            columns:
              column:
                name: label_id
        ######################################## add archived column to report_card ########################################
        - addColumn:
            tableName: report_card
            columns:
              - column:
                  name: archived
                  type: boolean
                  defaultValueBoolean: false
                  constraints:
                    nullable: false
  - changeSet:
      id: 32
      author: agilliland
      validCheckSum: ANY
      changes:
        - createTable:
            tableName: raw_table
            columns:
              - column:
                  name: id
                  type: int
                  autoIncrement: true
                  constraints:
                    primaryKey: true
                    nullable: false
              - column:
                  name: database_id
                  type: int
                  constraints:
                    nullable: false
                    referencedTableName: metabase_database
                    referencedColumnNames: id
                    foreignKeyName: fk_rawtable_ref_database
                    deferrable: false
                    initiallyDeferred: false
              - column:
                  name: active
                  type: boolean
                  constraints:
                    nullable: false
              - column:
                  name: schema
                  type: varchar(255)
                  constraints:
                    nullable: true
              - column:
                  name: name
                  type: varchar(255)
                  constraints:
                    nullable: false
              - column:
                  name: details
                  type: text
                  constraints:
                    nullable: false
              - column:
                  name: created_at
                  type: DATETIME
                  constraints:
                    nullable: false
              - column:
                  name: updated_at
                  type: DATETIME
                  constraints:
                    nullable: false
        - createIndex:
            tableName: raw_table
            indexName: idx_rawtable_database_id
            columns:
              column:
                name: database_id
        - addUniqueConstraint:
            tableName: raw_table
            columnNames: database_id, schema, name
            constraintName: uniq_raw_table_db_schema_name
        - createTable:
            tableName: raw_column
            columns:
              - column:
                  name: id
                  type: int
                  autoIncrement: true
                  constraints:
                    primaryKey: true
                    nullable: false
              - column:
                  name: raw_table_id
                  type: int
                  constraints:
                    nullable: false
                    referencedTableName: raw_table
                    referencedColumnNames: id
                    foreignKeyName: fk_rawcolumn_tableid_ref_rawtable
                    deferrable: false
                    initiallyDeferred: false
              - column:
                  name: active
                  type: boolean
                  constraints:
                    nullable: false
              - column:
                  name: name
                  type: varchar(255)
                  constraints:
                    nullable: false
              - column:
                  name: column_type
                  type: varchar(128)
                  constraints:
                    nullable: true
              - column:
                  name: is_pk
                  type: boolean
                  constraints:
                    nullable: false
              - column:
                  name: fk_target_column_id
                  type: int
                  constraints:
                    nullable: true
                    referencedTableName: raw_column
                    referencedColumnNames: id
                    foreignKeyName: fk_rawcolumn_fktarget_ref_rawcolumn
                    deferrable: false
                    initiallyDeferred: false
              - column:
                  name: details
                  type: text
                  constraints:
                    nullable: false
              - column:
                  name: created_at
                  type: DATETIME
                  constraints:
                    nullable: false
              - column:
                  name: updated_at
                  type: DATETIME
                  constraints:
                    nullable: false
        - createIndex:
            tableName: raw_column
            indexName: idx_rawcolumn_raw_table_id
            columns:
              column:
                name: raw_table_id
        - addUniqueConstraint:
            tableName: raw_column
            columnNames: raw_table_id, name
            constraintName: uniq_raw_column_table_name
        - addColumn:
            tableName: metabase_table
            columns:
              - column:
                  name: raw_table_id
                  type: int
                  constraints:
                    nullable: true
                    deferrable: false
                    initiallyDeferred: false
        - addColumn:
            tableName: metabase_field
            columns:
              - column:
                  name: raw_column_id
                  type: int
                  constraints:
                    nullable: true
                    deferrable: false
                    initiallyDeferred: false
        - addColumn:
            tableName: metabase_field
            columns:
              - column:
                  name: last_analyzed
                  type: DATETIME
                  constraints:
                    nullable: true
                    deferrable: false
                    initiallyDeferred: false
        - modifySql:
            dbms: postgresql
            replace:
              replace: WITHOUT
              with: WITH
  - changeSet:
      id: 34
      author: tlrobinson
      changes:
        ######################################## add enabled column to pulse_channel ########################################
        - addColumn:
            tableName: pulse_channel
            columns:
              - column:
                  name: enabled
                  type: boolean
                  defaultValueBoolean: true
                  constraints:
                    nullable: false
  - changeSet:
      id: 35
      author: agilliland
      changes:
        - modifyDataType:
            tableName: setting
            columnName: value
            newDataType: TEXT
        - addNotNullContstraint:
            tableName: setting
            columnNames: value
  - changeSet:
      id: 36
      author: agilliland
      changes:
        - addColumn:
            tableName: report_dashboard
            columns:
              - column:
                  name: parameters
                  type: text
                  constraints:
                    nullable: true
                    deferrable: false
                    initiallyDeferred: false
        - addNotNullConstraint:
            columnDataType: text
            columnName: parameters
            defaultNullValue: '[]'
            tableName: report_dashboard
        - addColumn:
            tableName: report_dashboardcard
            columns:
              - column:
                  name: parameter_mappings
                  type: text
                  constraints:
                    nullable: true
                    deferrable: false
                    initiallyDeferred: false
        - addNotNullConstraint:
            columnDataType: text
            columnName: parameter_mappings
            defaultNullValue: '[]'
            tableName: report_dashboardcard
  - changeSet:
      id: 37
      author: tlrobinson
      changes:
        - addColumn:
            tableName: query_queryexecution
            columns:
              - column:
                  name: query_hash
                  type: int
                  constraints:
                    nullable: true
        - addNotNullConstraint:
            tableName: query_queryexecution
            columnName: query_hash
            columnDataType: int
            defaultNullValue: 0
        - createIndex:
            tableName: query_queryexecution
            indexName: idx_query_queryexecution_query_hash
            columns:
              column:
                name: query_hash
        - createIndex:
            tableName: query_queryexecution
            indexName: idx_query_queryexecution_started_at
            columns:
              column:
                name: started_at
  - changeSet:
      id: 38
      author: camsaul
      validCheckSum: ANY
      changes:
        ######################################## Add "points_of_interest" metadata column to various models ########################################
        - addColumn:
            tableName: metabase_database
            columns:
              - column:
                  name: points_of_interest
                  type: text
        - addColumn:
            tableName: metabase_table
            columns:
              - column:
                  name: points_of_interest
                  type: text
        - addColumn:
            tableName: metabase_field
            columns:
              - column:
                  name: points_of_interest
                  type: text
        - addColumn:
            tableName: report_dashboard
            columns:
              - column:
                  name: points_of_interest
                  type: text
        - addColumn:
            tableName: metric
            columns:
              - column:
                  name: points_of_interest
                  type: text
        - addColumn:
            tableName: segment
            columns:
              - column:
                  name: points_of_interest
                  type: text
        ######################################## Add "caveats" metadata column to various models ########################################
        - addColumn:
            tableName: metabase_database
            columns:
              - column:
                  name: caveats
                  type: text
        - addColumn:
            tableName: metabase_table
            columns:
              - column:
                  name: caveats
                  type: text
        - addColumn:
            tableName: metabase_field
            columns:
              - column:
                  name: caveats
                  type: text
        - addColumn:
            tableName: report_dashboard
            columns:
              - column:
                  name: caveats
                  type: text
        - addColumn:
            tableName: metric
            columns:
              - column:
                  name: caveats
                  type: text
        - addColumn:
            tableName: segment
            columns:
              - column:
                  name: caveats
                  type: text
        ######################################## Add "how_is_this_calculated" to metric ########################################
        - addColumn:
            tableName: metric
            columns:
              - column:
                  name: how_is_this_calculated
                  type: text
        ######################################## Add "most important dashboard" (0 or 1 dashboards) ########################################
        - addColumn:
            tableName: report_dashboard
            columns:
              - column:
                  name: show_in_getting_started
                  type: boolean
                  defaultValueBoolean: false
                  constraints:
                    nullable: false
        - createIndex:
            tableName: report_dashboard
            indexName: idx_report_dashboard_show_in_getting_started
            columns:
              column:
                name: show_in_getting_started
        ######################################## Add "most important metrics" (0+ metrics) ########################################
        - addColumn:
            tableName: metric
            columns:
              - column:
                  name: show_in_getting_started
                  type: boolean
                  defaultValueBoolean: false
                  constraints:
                    nullable: false
        - createIndex:
            tableName: metric
            indexName: idx_metric_show_in_getting_started
            columns:
              column:
                name: show_in_getting_started
        ######################################## Add "most important tables (0+ tables) ########################################
        - addColumn:
            tableName: metabase_table
            columns:
              - column:
                  name: show_in_getting_started
                  type: boolean
                  defaultValueBoolean: false
                  constraints:
                    nullable: false
        - createIndex:
            tableName: metabase_table
            indexName: idx_metabase_table_show_in_getting_started
            columns:
              column:
                name: show_in_getting_started
        ######################################## Add "most important segments" (0+ segments) ########################################
        - addColumn:
            tableName: segment
            columns:
              - column:
                  name: show_in_getting_started
                  type: boolean
                  defaultValueBoolean: false
                  constraints:
                    nullable: false
        - createIndex:
            tableName: segment
            indexName: idx_segment_show_in_getting_started
            columns:
              column:
                name: show_in_getting_started
        ######################################## Add "metric_important_field" table ########################################
        - createTable:
            tableName: metric_important_field
            columns:
              - column:
                  name: id
                  type: int
                  autoIncrement: true
                  constraints:
                    primaryKey: true
                    nullable: false
              - column:
                  name: metric_id
                  type: int
                  constraints:
                    nullable: false
                    referencedTableName: metric
                    referencedColumnNames: id
                    foreignKeyName: fk_metric_important_field_metric_id
              - column:
                  name: field_id
                  type: int
                  constraints:
                    nullable: false
                    referencedTableName: metabase_field
                    referencedColumnNames: id
                    foreignKeyName: fk_metric_important_field_metabase_field_id
        - addUniqueConstraint:
            tableName: metric_important_field
            columnNames: metric_id, field_id
            constraintName: unique_metric_important_field_metric_id_field_id
        - createIndex:
            tableName: metric_important_field
            indexName: idx_metric_important_field_metric_id
            columns:
              column:
                name: metric_id
        - createIndex:
            tableName: metric_important_field
            indexName: idx_metric_important_field_field_id
            columns:
              column:
                name: field_id
  - changeSet:
      id: 39
      author: camsaul
      changes:
        - addColumn:
            tableName: core_user
            columns:
              - column:
                  name: google_auth
                  type: boolean
                  defaultValueBoolean: false
                  constraints:
                    nullable: false
  - changeSet:
      id: 40
      author: camsaul
      validCheckSum: ANY
      changes:
        ############################################################ add PermissionsGroup table ############################################################
        - createTable:
            tableName: permissions_group
            columns:
              - column:
                  name: id
                  type: int
                  autoIncrement: true
                  constraints:
                    primaryKey: true
                    nullable: false
              # TODO - it would be nice to make this a case-insensitive unique constraint / index?
              - column:
                  name: name
                  type: varchar(255)
                  constraints:
                    nullable: false
                    unique: true
                    uniqueConstraintName: unique_permissions_group_name
        - createIndex:
            tableName: permissions_group
            indexName: idx_permissions_group_name
            columns:
              column:
                name: name
        ############################################################ add PermissionsGroupMembership table ############################################################
        - createTable:
            tableName: permissions_group_membership
            columns:
              - column:
                  name: id
                  type: int
                  autoIncrement: true
                  constraints:
                    primaryKey: true
                    nullable: false
              - column:
                  name: user_id
                  type: int
                  constraints:
                    nullable: false
                    referencedTableName: core_user
                    referencedColumnNames: id
                    foreignKeyName: fk_permissions_group_membership_user_id
              - column:
                  name: group_id
                  type: int
                  constraints:
                    nullable: false
                    referencedTableName: permissions_group
                    referencedColumnNames: id
                    foreignKeyName: fk_permissions_group_group_id
        - addUniqueConstraint:
            tableName: permissions_group_membership
            columnNames: user_id, group_id
            constraintName: unique_permissions_group_membership_user_id_group_id
        # for things like all users in a given group
        - createIndex:
            tableName: permissions_group_membership
            indexName: idx_permissions_group_membership_group_id
            columns:
              column:
                name: group_id
        # for things like all groups a user belongs to
        - createIndex:
            tableName: permissions_group_membership
            indexName: idx_permissions_group_membership_user_id
            columns:
              column:
                name: user_id
        # for things like is given user a member of a given group (TODO - not sure we need this)
        - createIndex:
            tableName: permissions_group_membership
            indexName: idx_permissions_group_membership_group_id_user_id
            columns:
              - column:
                  name: group_id
              - column:
                  name: user_id
        ############################################################ add Permissions table ############################################################
        - createTable:
            tableName: permissions
            columns:
              - column:
                  name: id
                  type: int
                  autoIncrement: true
                  constraints:
                    primaryKey: true
                    nullable: false
              - column:
                  name: object
                  type: varchar(254)
                  constraints:
                    nullable: false
              - column:
                  name: group_id
                  type: int
                  constraints:
                    nullable: false
                    referencedTableName: permissions_group
                    referencedColumnNames: id
                    foreignKeyName: fk_permissions_group_id
        - createIndex:
            tableName: permissions
            indexName: idx_permissions_group_id
            columns:
              column:
                name: group_id
        - createIndex:
            tableName: permissions
            indexName: idx_permissions_object
            columns:
              column:
                name: object
        - createIndex:
            tableName: permissions
            indexName: idx_permissions_group_id_object
            columns:
              - column:
                  name: group_id
              - column:
                  name: object
        - addUniqueConstraint:
            tableName: permissions
            columnNames: group_id, object
        ############################################################ Tweaks to metabase_table ############################################################
        # Modify the length of metabase_table.schema from 256 -> 254
        # It turns out MySQL InnoDB indices have to be 767 bytes or less (at least for older versions of MySQL)
        # and 'utf8' text columns can use up to 3 bytes per character in MySQL -- see http://stackoverflow.com/a/22515986/1198455
        # So 256 * 3 = 768 bytes (too large to index / add unique constraints)
        # Drop this to 254; 254 * 3 = 762, which should give us room to index it along with a 4-byte integer as well if need be
        # Hoping this doesn't break anyone's existing databases. Hopefully there aren't any schemas that are 255 or 256 bytes long out there; any longer
        # and it would have already broke; any shorter and there's not problem.
        # Anyway, better to break it now than to leave it as-is and have and break permissions where the columns have to be 254 characters wide
        - modifyDataType:
            tableName: metabase_table
            columnName: schema
            newDataType: varchar(254)
        # Add index: this is for doing things like getting all the tables that belong to a given schema
        - createIndex:
            tableName: metabase_table
            indexName: idx_metabase_table_db_id_schema
            columns:
              - column:
                  name: db_id
              - column:
                  name: schema
  - changeSet:
      id: 41
      author: camsaul
      changes:
        - dropColumn:
            tableName: metabase_field
            columnName: field_type
        - addDefaultValue:
            tableName: metabase_field
            columnName: active
            defaultValueBoolean: true
        - addDefaultValue:
            tableName: metabase_field
            columnName: preview_display
            defaultValueBoolean: true
        - addDefaultValue:
            tableName: metabase_field
            columnName: position
            defaultValueNumeric: 0
        - addDefaultValue:
            tableName: metabase_field
            columnName: visibility_type
            defaultValue: "normal"
  - changeSet:
      id: 42
      author: camsaul
      changes:
        - dropForeignKeyConstraint:
            baseTableName: query_queryexecution
            constraintName: fk_queryexecution_ref_query_id
        - dropColumn:
            tableName: query_queryexecution
            columnName: query_id
        - dropColumn:
            tableName: core_user
            columnName: is_staff
        - dropColumn:
            tableName: metabase_database
            columnName: organization_id
        - dropColumn:
            tableName: report_card
            columnName: organization_id
        - dropColumn:
            tableName: report_dashboard
            columnName: organization_id
        - dropTable:
            tableName: annotation_annotation
        - dropTable:
            tableName: core_permissionsviolation
        - dropTable:
            tableName: core_userorgperm
        - dropTable:
            tableName: core_organization
        - dropTable:
            tableName: metabase_foreignkey
        - dropTable:
            tableName: metabase_tablesegment
        - dropTable:
            tableName: query_query
        - dropTable:
            tableName: report_dashboardsubscription
        - dropTable:
            tableName: report_emailreport_recipients
        - dropTable:
            tableName: report_emailreportexecutions
        - dropTable:
            tableName: report_emailreport
  - changeSet:
      id: 43
      author: camsaul
      validCheckSum: ANY
      changes:
        - createTable:
            tableName: permissions_revision
            remarks: 'Used to keep track of changes made to permissions.'
            columns:
              - column:
                  name: id
                  type: int
                  autoIncrement: true
                  constraints:
                    primaryKey: true
                    nullable: false
              - column:
                  name: before
                  type: text
                  remarks: 'Serialized JSON of the permissions before the changes.'
                  constraints:
                    nullable: false
              - column:
                  name: after
                  type: text
                  remarks: 'Serialized JSON of the permissions after the changes.'
                  constraints:
                    nullable: false
              - column:
                  name: user_id
                  type: int
                  remarks: 'The ID of the admin who made this set of changes.'
                  constraints:
                    nullable: false
                    referencedTableName: core_user
                    referencedColumnNames: id
                    foreignKeyName: fk_permissions_revision_user_id
              - column:
                  name: created_at
                  type: datetime
                  remarks: 'The timestamp of when these changes were made.'
                  constraints:
                    nullable: false
              - column:
                  name: remark
                  type: text
                  remarks: 'Optional remarks explaining why these changes were made.'
  - changeSet:
      id: 44
      author: camsaul
      changes:
        - dropColumn:
            tableName: report_card
            columnName: public_perms
        - dropColumn:
            tableName: report_dashboard
            columnName: public_perms
        - dropColumn:
            tableName: pulse
            columnName: public_perms
  - changeSet:
      id: 45
      author: tlrobinson
      changes:
        - addColumn:
            tableName: report_dashboardcard
            columns:
              - column:
                  name: visualization_settings
                  type: text
        - addNotNullConstraint:
            tableName: report_dashboardcard
            columnName: visualization_settings
            columnDataType: text
            defaultNullValue: '{}'
  - changeSet:
      id: 46
      author: camsaul
      changes:
        - addNotNullConstraint:
            tableName: report_dashboardcard
            columnName: row
            columnDataType: integer
            defaultNullValue: 0
        - addNotNullConstraint:
            tableName: report_dashboardcard
            columnName: col
            columnDataType: integer
            defaultNullValue: 0
        - addDefaultValue:
            tableName: report_dashboardcard
            columnName: row
            defaultValueNumeric: 0
        - addDefaultValue:
            tableName: report_dashboardcard
            columnName: col
            defaultValueNumeric: 0
  - changeSet:
      id: 47
      author: camsaul
      validCheckSum: ANY
      changes:
        ######################################## collection table ########################################
        - createTable:
            tableName: collection
            remarks: 'Collections are an optional way to organize Cards and handle permissions for them.'
            columns:
              - column:
                  name: id
                  type: int
                  autoIncrement: true
                  constraints:
                    primaryKey: true
                    nullable: false
              - column:
                  name: name
                  type: text
                  remarks: 'The unique, user-facing name of this Collection.'
                  constraints:
                    nullable: false
              - column:
                  name: slug
                  type: varchar(254)
                  remarks: 'URL-friendly, sluggified, indexed version of name.'
                  constraints:
                    nullable: false
                    unique: true
              - column:
                  name: description
                  type: text
                  remarks: 'Optional description for this Collection.'
              - column:
                  name: color
                  type: char(7)
                  remarks: 'Seven-character hex color for this Collection, including the preceding hash sign.'
                  constraints:
                    nullable: false
              - column:
                  name: archived
                  type: boolean
                  remarks: 'Whether this Collection has been archived and should be hidden from users.'
                  defaultValueBoolean: false
                  constraints:
                    nullable: false
        - createIndex:
            tableName: collection
            indexName: idx_collection_slug
            columns:
              column:
                name: slug
        ######################################## add collection_id to report_card ########################################
        - addColumn:
            tableName: report_card
            columns:
              - column:
                  name: collection_id
                  type: int
                  remarks: 'Optional ID of Collection this Card belongs to.'
                  constraints:
                    referencedTableName: collection
                    referencedColumnNames: id
                    foreignKeyName: fk_card_collection_id
        - createIndex:
            tableName: report_card
            indexName: idx_card_collection_id
            columns:
              column:
                name: collection_id
  - changeSet:
      id: 48
      author: camsaul
      validCheckSum: ANY
      changes:
        - createTable:
            tableName: collection_revision
            remarks: 'Used to keep track of changes made to collections.'
            columns:
              - column:
                  name: id
                  type: int
                  autoIncrement: true
                  constraints:
                    primaryKey: true
                    nullable: false
              - column:
                  name: before
                  type: text
                  remarks: 'Serialized JSON of the collections graph before the changes.'
                  constraints:
                    nullable: false
              - column:
                  name: after
                  type: text
                  remarks: 'Serialized JSON of the collections graph after the changes.'
                  constraints:
                    nullable: false
              - column:
                  name: user_id
                  type: int
                  remarks: 'The ID of the admin who made this set of changes.'
                  constraints:
                    nullable: false
                    referencedTableName: core_user
                    referencedColumnNames: id
                    foreignKeyName: fk_collection_revision_user_id
              - column:
                  name: created_at
                  type: datetime
                  remarks: 'The timestamp of when these changes were made.'
                  constraints:
                    nullable: false
              - column:
                  name: remark
                  type: text
                  remarks: 'Optional remarks explaining why these changes were made.'
  - changeSet:
      id: 49
      author: camsaul
      validCheckSum: ANY
      changes:
        ######################################## Card public_uuid & indices ########################################
        - addColumn:
            tableName: report_card
            columns:
              - column:
                  name: public_uuid
                  type: char(36)
                  remarks: 'Unique UUID used to in publically-accessible links to this Card.'
                  constraints:
                    unique: true
        - addColumn:
            tableName: report_card
            columns:
              - column:
                  name: made_public_by_id
                  type: int
                  remarks: 'The ID of the User who first publically shared this Card.'
                  constraints:
                    referencedTableName: core_user
                    referencedColumnNames: id
                    foreignKeyName: fk_card_made_public_by_id
        - createIndex:
            tableName: report_card
            indexName: idx_card_public_uuid
            columns:
              column:
                name: public_uuid
        ######################################## Dashboard public_uuid & indices ########################################
        - addColumn:
            tableName: report_dashboard
            columns:
              - column:
                  name: public_uuid
                  type: char(36)
                  remarks: 'Unique UUID used to in publically-accessible links to this Dashboard.'
                  constraints:
                    unique: true
        - addColumn:
            tableName: report_dashboard
            columns:
              - column:
                  name: made_public_by_id
                  type: int
                  remarks: 'The ID of the User who first publically shared this Dashboard.'
                  constraints:
                    referencedTableName: core_user
                    referencedColumnNames: id
                    foreignKeyName: fk_dashboard_made_public_by_id
        - createIndex:
            tableName: report_dashboard
            indexName: idx_dashboard_public_uuid
            columns:
              column:
                name: public_uuid
        ######################################## make query_queryexecution.executor_id nullable ########################################
        - dropNotNullConstraint:
            tableName: query_queryexecution
            columnName: executor_id
            columnDataType: int
  - changeSet:
      id: 50
      author: camsaul
      validCheckSum: ANY
      changes:
        ######################################## new Card columns ########################################
        - addColumn:
            tableName: report_card
            columns:
              - column:
                  name: enable_embedding
                  type: boolean
                  remarks: 'Is this Card allowed to be embedded in different websites (using a signed JWT)?'
                  defaultValueBoolean: false
                  constraints:
                    nullable: false
        - addColumn:
            tableName: report_card
            columns:
              - column:
                  name: embedding_params
                  type: text
                  remarks: 'Serialized JSON containing information about required parameters that must be supplied when embedding this Card.'
          ######################################## new Card columns ########################################
        - addColumn:
            tableName: report_dashboard
            columns:
              - column:
                  name: enable_embedding
                  type: boolean
                  remarks: 'Is this Dashboard allowed to be embedded in different websites (using a signed JWT)?'
                  defaultValueBoolean: false
                  constraints:
                    nullable: false
        - addColumn:
            tableName: report_dashboard
            columns:
              - column:
                  name: embedding_params
                  type: text
                  remarks: 'Serialized JSON containing information about required parameters that must be supplied when embedding this Dashboard.'
  - changeSet:
      id: 51
      author: camsaul
      validCheckSum: ANY
      changes:
        - createTable:
            tableName: query_execution
            remarks: 'A log of executed queries, used for calculating historic execution times, auditing, and other purposes.'
            columns:
              - column:
                  name: id
                  type: int
                  autoIncrement: true
                  constraints:
                    primaryKey: true
                    nullable: false
              - column:
                  name: hash
                  type: binary(32)
                  remarks: 'The hash of the query dictionary. This is a 256-bit SHA3 hash of the query.'
                  constraints:
                    nullable: false
              - column:
                  name: started_at
                  type: datetime
                  remarks: 'Timestamp of when this query started running.'
                  constraints:
                    nullable: false
              - column:
                  name: running_time
                  type: integer
                  remarks: 'The time, in milliseconds, this query took to complete.'
                  constraints:
                    nullable: false
              - column:
                  name: result_rows
                  type: integer
                  remarks: 'Number of rows in the query results.'
                  constraints:
                    nullable: false
              - column:
                  name: native
                  type: boolean
                  remarks: 'Whether the query was a native query, as opposed to an MBQL one (e.g., created with the GUI).'
                  constraints:
                    nullable: false
              - column:
                  name: context
                  type: varchar(32)
                  remarks: 'Short string specifying how this query was executed, e.g. in a Dashboard or Pulse.'
              - column:
                  name: error
                  type: text
                  remarks: 'Error message returned by failed query, if any.'
              # The following columns are foreign keys, but we don't keep FK constraints on them for a few reasons:
              # - We don't want to keep indexes on these columns since they wouldn't be generally useful and for size and performance reasons
              # - If a related object (e.g. a Dashboard) is deleted, we don't want to delete the related entries in the QueryExecution log.
              #   We could do something like make the constraint ON DELETE SET NULL, but that would require a full table scan to handle;
              #   If the QueryExecution log became tens of millions of rows large it would take a very long time to scan and update records
              - column:
                  name: executor_id
                  type: integer
                  remarks: 'The ID of the User who triggered this query execution, if any.'
              - column:
                  name: card_id
                  type: integer
                  remarks: 'The ID of the Card (Question) associated with this query execution, if any.'
              - column:
                  name: dashboard_id
                  type: integer
                  remarks: 'The ID of the Dashboard associated with this query execution, if any.'
              - column:
                  name: pulse_id
                  type: integer
                  remarks: 'The ID of the Pulse associated with this query execution, if any.'
        # For things like auditing recently executed queries
        - createIndex:
            tableName: query_execution
            indexName: idx_query_execution_started_at
            columns:
              column:
                name: started_at
        # For things like seeing the 10 most recent executions of a certain query
        - createIndex:
            tableName: query_execution
            indexName: idx_query_execution_query_hash_started_at
            columns:
              - column:
                  name: hash
              - column:
                  name: started_at
  - changeSet:
      id: 52
      author: camsaul
      changes:
        - createTable:
            tableName: query_cache
            remarks: 'Cached results of queries are stored here when using the DB-based query cache.'
            columns:
              - column:
                  name: query_hash
                  type: binary(32)
                  remarks: 'The hash of the query dictionary. (This is a 256-bit SHA3 hash of the query dict).'
                  constraints:
                    primaryKey: true
                    nullable: false
              - column:
                  name: updated_at
                  type: datetime
                  remarks: 'The timestamp of when these query results were last refreshed.'
                  constraints:
                    nullable: false
              - column:
                  name: results
                  type: ${blob.type}
                  remarks: 'Cached, compressed results of running the query with the given hash.'
                  constraints:
                    nullable: false
        - createIndex:
            tableName: query_cache
            indexName: idx_query_cache_updated_at
            columns:
              column:
                name: updated_at
        - addColumn:
            tableName: report_card
            columns:
              - column:
                  name: cache_ttl
                  type: int
                  remarks: 'The maximum time, in seconds, to return cached results for this Card rather than running a new query.'
  - changeSet:
      id: 53
      author: camsaul
      changes:
        - createTable:
            tableName: query
            remarks: 'Information (such as average execution time) for different queries that have been previously ran.'
            columns:
              - column:
                  name: query_hash
                  type: binary(32)
                  remarks: 'The hash of the query dictionary. (This is a 256-bit SHA3 hash of the query dict.)'
                  constraints:
                    primaryKey: true
                    nullable: false
              - column:
                  name: average_execution_time
                  type: int
                  remarks: 'Average execution time for the query, round to nearest number of milliseconds. This is updated as a rolling average.'
                  constraints:
                    nullable: false
  - changeSet:
      id: 54
      author: tlrobinson
      validCheckSum: ANY
      changes:
        - addColumn:
            tableName: pulse
            columns:
              - column:
                  name: skip_if_empty
                  type: boolean
                  remarks: 'Skip a scheduled Pulse if none of its questions have any results'
                  defaultValueBoolean: false
                  constraints:
                    nullable: false
  - changeSet:
      id: 55
      author: camsaul
      validCheckSum: ANY
      changes:
        - addColumn:
            tableName: report_dashboard
            columns:
              - column:
                  name: archived
                  type: boolean
                  remarks: 'Is this Dashboard archived (effectively treated as deleted?)'
                  defaultValueBoolean: false
                  constraints:
                    nullable: false
        - addColumn:
            tableName: report_dashboard
            columns:
              - column:
                  name: position
                  type: integer
                  remarks: 'The position this Dashboard should appear in the Dashboards list, lower-numbered positions appearing before higher numbered ones.'
        - createTable:
            tableName: dashboard_favorite
            remarks: 'Presence of a row here indicates a given User has favorited a given Dashboard.'
            columns:
              - column:
                  name: id
                  type: int
                  autoIncrement: true
                  constraints:
                    primaryKey: true
                    nullable: false
              - column:
                  name: user_id
                  type: int
                  remarks: 'ID of the User who favorited the Dashboard.'
                  constraints:
                    nullable: false
                    referencedTableName: core_user
                    referencedColumnNames: id
                    foreignKeyName: fk_dashboard_favorite_user_id
                    deleteCascade: true
              - column:
                  name: dashboard_id
                  type: int
                  remarks: 'ID of the Dashboard favorited by the User.'
                  constraints:
                    nullable: false
                    referencedTableName: report_dashboard
                    referencedColumnNames: id
                    foreignKeyName: fk_dashboard_favorite_dashboard_id
                    deleteCascade: true
        - addUniqueConstraint:
            tableName: dashboard_favorite
            columnNames: user_id, dashboard_id
            constraintName: unique_dashboard_favorite_user_id_dashboard_id
        - createIndex:
            tableName: dashboard_favorite
            indexName: idx_dashboard_favorite_user_id
            columns:
              - column:
                  name: user_id
        - createIndex:
            tableName: dashboard_favorite
            indexName: idx_dashboard_favorite_dashboard_id
            columns:
              - column:
                  name: dashboard_id
  - changeSet:
      id: 56
      author: wwwiiilll
      comment: 'Added 0.25.0'
      changes:
        - addColumn:
            tableName: core_user
            columns:
              - column:
                  name: ldap_auth
                  type: boolean
                  defaultValueBoolean: false
                  constraints:
                    nullable: false
  - changeSet:
      id: 57
      author: camsaul
      comment: 'Added 0.25.0'
      changes:
        - addColumn:
            tableName: report_card
            columns:
              - column:
                  name: result_metadata
                  type: text
                  remarks: 'Serialized JSON containing metadata about the result columns from running the query.'
  - changeSet:
      id: 58
      author: senior
      validCheckSum: ANY
      comment: 'Added 0.25.0'
      changes:
        - createTable:
            tableName: dimension
            remarks: 'Stores references to alternate views of existing fields, such as remapping an integer to a description, like an enum'
            columns:
              - column:
                  name: id
                  type: int
                  autoIncrement: true
                  constraints:
                    primaryKey: true
                    nullable: false
              - column:
                  name: field_id
                  type: int
                  remarks: 'ID of the field this dimension row applies to'
                  constraints:
                    deferrable: false
                    foreignKeyName: fk_dimension_ref_field_id
                    initiallyDeferred: false
                    nullable: false
                    referencedTableName: metabase_field
                    referencedColumnNames: id
                    deleteCascade: true
              - column:
                  name: name
                  type: VARCHAR(254)
                  remarks: 'Short description used as the display name of this new column'
                  constraints:
                    nullable: false
              - column:
                  name: type
                  type: varchar(254)
                  remarks: 'Either internal for a user defined remapping or external for a foreign key based remapping'
                  constraints:
                    nullable: false
              - column:
                  name: human_readable_field_id
                  type: int
                  remarks: 'Only used with external type remappings. Indicates which field on the FK related table to use for display'
                  constraints:
                    deferrable: false
                    foreignKeyName: fk_dimension_displayfk_ref_field_id
                    initiallyDeferred: false
                    nullable: true
                    referencedTableName: metabase_field
                    referencedColumnNames: id
                    deleteCascade: true
              - column:
                  name: created_at
                  type: DATETIME
                  remarks: 'The timestamp of when the dimension was created.'
                  constraints:
                    nullable: false
              - column:
                  name: updated_at
                  type: DATETIME
                  remarks: 'The timestamp of when these dimension was last updated.'
                  constraints:
                    nullable: false
        - addUniqueConstraint:
            tableName: dimension
            columnNames: field_id, name
            constraintName: unique_dimension_field_id_name
        - createIndex:
            tableName: dimension
            indexName: idx_dimension_field_id
            columns:
              - column:
                  name: field_id
  - changeSet:
      id: 59
      author: camsaul
      comment: 'Added 0.26.0'
      changes:
        - addColumn:
            tableName: metabase_field
            columns:
              - column:
                  name: fingerprint
                  type: text
                  remarks: 'Serialized JSON containing non-identifying information about this Field, such as min, max, and percent JSON. Used for classification.'
  - changeSet:
      id: 60
      author: camsaul
      validCheckSum: ANY
      comment: 'Added 0.26.0'
      changes:
        - addColumn:
            tableName: metabase_database
            columns:
              - column:
                  name: metadata_sync_schedule
                  type: varchar(254)
                  remarks: 'The cron schedule string for when this database should undergo the metadata sync process (and analysis for new fields).'
                  defaultValue: '0 50 * * * ? *' # run at the end of every hour
                  constraints:
                    nullable: false
        - addColumn:
            tableName: metabase_database
            columns:
              - column:
                  name: cache_field_values_schedule
                  type: varchar(254)
                  remarks: 'The cron schedule string for when FieldValues for eligible Fields should be updated.'
                  defaultValue: '0 50 0 * * ? *' # run at 12:50 AM
                  constraints:
                    nullable: false
  - changeSet:
      id: 61
      author: camsaul
      comment: 'Added 0.26.0'
      changes:
        - addColumn:
            tableName: metabase_field
            columns:
              - column:
                  name: fingerprint_version
                  type: int
                  remarks: 'The version of the fingerprint for this Field. Used so we can keep track of which Fields need to be analyzed again when new things are added to fingerprints.'
                  defaultValue: 0
                  constraints:
                    nullable: false
  - changeSet:
      id: 62
      author: senior
      comment: 'Added 0.26.0'
      changes:
        - addColumn:
            tableName: metabase_database
            columns:
              - column:
                  name: timezone
                  type: VARCHAR(254)
                  remarks: 'Timezone identifier for the database, set by the sync process'
  - changeSet:
      id: 63
      author: camsaul
      comment: 'Added 0.26.0'
      changes:
        - addColumn:
            tableName: metabase_database
            columns:
              - column:
                  name: is_on_demand
                  type: boolean
                  remarks: 'Whether we should do On-Demand caching of FieldValues for this DB. This means FieldValues are updated when their Field is used in a Dashboard or Card param.'
                  defaultValue: false
                  constraints:
                    nullable: false
  - changeSet:
      id: 64
      author: senior
      comment: 'Added 0.26.0'
      changes:
      - dropForeignKeyConstraint:
          baseTableName: raw_table
          constraintName: fk_rawtable_ref_database
          remarks: 'This FK prevents deleting databases even though RAW_TABLE is no longer used. The table is still around to support downgrades, but the FK reference is no longer needed.'
# Changeset 65 was accidentally released in 0.26.0.RC2. The changeset has been removed from the migrations list so that
# users that haven't ran the migration (i.e. they didn't run 0.26.0.RC2) won't waste time running it just to have it
# reversed. For 0.26.0.RC2 users, the below changeset will remove those tables if they are present
  - changeSet:
      id: 66
      author: senior
      comment: 'Added 0.26.0'
      validCheckSum: ANY
      changes:
        - sql:
            sql: drop table if exists computation_job_result cascade
        - sql:
            sql: drop table if exists computation_job cascade
# NOTE Atte Keinänen 9/28/17: This was originally in changeset 65 as explained above
  - changeSet:
      id: 67
      author: attekei
      validCheckSum: ANY
      comment: 'Added 0.27.0'
      changes:
        - createTable:
            tableName: computation_job
            remarks: 'Stores submitted async computation jobs.'
            columns:
              - column:
                  name: id
                  type: int
                  autoIncrement: true
                  constraints:
                    primaryKey: true
                    nullable: false
              - column:
                  constraints:
                    deferrable: false
                    foreignKeyName: fk_computation_job_ref_user_id
                    initiallyDeferred: false
                    referencedTableName: core_user
                    referencedColumnNames: id
                  name: creator_id
                  type: int
              - column:
                  name: created_at
                  type: DATETIME
                  constraints:
                    nullable: false
              - column:
                  name: updated_at
                  type: DATETIME
                  constraints:
                    nullable: false
              - column:
                  name: type
                  type: varchar(254)
                  constraints:
                    nullable: false
              - column:
                  name: status
                  type: varchar(254)
                  constraints:
                    nullable: false
        - createTable:
            tableName: computation_job_result
            remarks: 'Stores results of async computation jobs.'
            columns:
              - column:
                  name: id
                  type: int
                  autoIncrement: true
                  constraints:
                    primaryKey: true
                    nullable: false
              - column:
                  constraints:
                    deferrable: false
                    foreignKeyName: fk_computation_result_ref_job_id
                    initiallyDeferred: false
                    nullable: false
                    referencedTableName: computation_job
                    referencedColumnNames: id
                  name: job_id
                  type: int
              - column:
                  name: created_at
                  type: DATETIME
                  constraints:
                    nullable: false
              - column:
                  name: updated_at
                  type: DATETIME
                  constraints:
                    nullable: false
              - column:
                  name: permanence
                  type: varchar(254)
                  constraints:
                    nullable: false
              - column:
                  name: payload
                  type: text
                  constraints:
                    nullable: false
  - changeSet:
      id: 68
      author: sbelak
      comment: 'Added 0.27.0'
      validCheckSum: ANY
      changes:
        - addColumn:
            tableName: computation_job
            columns:
              - column:
                  name: context
                  type: text
        - addColumn:
            tableName: computation_job
            columns:
              - column:
                  name: ended_at
                  type: DATETIME
  - changeSet:
      id: 69
      author: senior
      validCheckSum: ANY
      comment: 'Added 0.27.0'
      remarks: 'Add columns to the pulse table for alerts'
      changes:
        - addColumn:
            tableName: pulse
            columns:
              - column:
                  name: alert_condition
                  type: varchar(254)
                  remarks: 'Condition (i.e. "rows" or "goal") used as a guard for alerts'
        - addColumn:
            tableName: pulse
            columns:
              - column:
                  name: alert_first_only
                  type: boolean
                  remarks: 'True if the alert should be disabled after the first notification'
        - addColumn:
            tableName: pulse
            columns:
              - column:
                  name: alert_above_goal
                  type: boolean
                  remarks: 'For a goal condition, alert when above the goal'
        # There is no name for an alert, so this column is only required for pulses
        - dropNotNullConstraint:
            tableName: pulse
            columnName: name
            columnDataType: varchar(254)
  - changeSet:
      id: 70
      author: camsaul
      comment: 'Added 0.28.0'
      changes:
        - addColumn:
            tableName: metabase_field
            columns:
              - column:
                  name: database_type
                  type: varchar(255)
                  remarks: 'The actual type of this column in the database. e.g. VARCHAR or TEXT.'
        # We want to enforce NOT NULL right away for all columns going forward so just put some sort of
        # placeholder in place for existing columns.
        - addNotNullConstraint:
            tableName: metabase_field
            columnName: database_type
            columnDataType: varchar(255)
            defaultNullValue: '?'
  - changeSet:
      id: 71
      author: camsaul
      comment: 'Added 0.28.0'
      changes:
        # drop the NOT NULL constraint on DashboardCard.card_id since we're now letting you add things other than Cards
        # to Dashboards, for example static text cards
        - dropNotNullConstraint:
            tableName: report_dashboardcard
            columnName: card_id
            columnDataType: int
  - changeSet:
      id: 72
      author: senior
      validCheckSum: ANY
      comment: 'Added 0.28.0'
      changes:
        - addColumn:
            tableName: pulse_card
            columns:
              - column:
                  name: include_csv
                  type: boolean
                  defaultValueBoolean: false
                  remarks: 'True if a CSV of the data should be included for this pulse card'
                  constraints:
                    nullable: false
        - addColumn:
            tableName: pulse_card
            columns:
              - column:
                  name: include_xls
                  type: boolean
                  defaultValueBoolean: false
                  remarks: 'True if a XLS of the data should be included for this pulse card'
                  constraints:
                    nullable: false
  - changeSet:
      id: 73
      author: camsaul
      comment: 'Added 0.29.0'
      changes:
        # add a new 'options' (serialized JSON) column to Database to store things like whether we should default to
        # making string searches case-insensitive
        - addColumn:
            tableName: metabase_database
            columns:
              - column:
                  name: options
                  type: text
                  remarks: 'Serialized JSON containing various options like QB behavior.'
  - changeSet:
      id: 74
      author: camsaul
      comment: 'Added 0.29.0'
      changes:
        - addColumn:
            tableName: metabase_field
            columns:
              - column:
                  name: has_field_values
                  type: text
                  remarks: 'Whether we have FieldValues ("list"), should ad-hoc search ("search"), disable entirely ("none"), or infer dynamically (null)"'
  - changeSet:
      id: 75
      author: camsaul
      comment: 'Added 0.28.2'
      changes:
        - addColumn:
            tableName: report_card
            columns:
              - column:
                  name: read_permissions
                  type: text
                  remarks: 'Permissions required to view this Card and run its query.'
  - changeSet:
      id: 76
      author: senior
      comment: 'Added 0.30.0'
      changes:
        - addColumn:
            tableName: metabase_table
            columns:
              - column:
                  name: fields_hash
                  type: text
                  remarks: 'Computed hash of all of the fields associated to this table'
  - changeSet:
      id: 77
      author: senior
      comment: 'Added 0.30.0'
      changes:
        - addColumn:
            tableName: core_user
            columns:
              - column:
                  name: login_attributes
                  type: text
                  remarks: 'JSON serialized map with attributes used for row level permissions'
  - changeSet:
      id: 78
      author: camsaul
      validCheckSum: ANY
      comment: 'Added 0.30.0'
      changes:
        - createTable:
            tableName: group_table_access_policy
            remarks: 'Records that a given Card (Question) should automatically replace a given Table as query source for a given a Perms Group.'
            columns:
              - column:
                  name: id
                  type: int
                  autoIncrement: true
                  constraints:
                    primaryKey: true
                    nullable: false
              - column:
                  name: group_id
                  type: int
                  remarks: 'ID of the Permissions Group this policy affects.'
                  constraints:
                    nullable: false
                    referencedTableName: permissions_group
                    referencedColumnNames: id
                    foreignKeyName: fk_gtap_group_id
                    deleteCascade: true
              - column:
                  name: table_id
                  type: int
                  remarks: 'ID of the Table that should get automatically replaced as query source for the Permissions Group.'
                  constraints:
                    nullable: false
                    referencedTableName: metabase_table
                    referencedColumnNames: id
                    foreignKeyName: fk_gtap_table_id
                    deleteCascade: true
              - column:
                  name: card_id
                  type: int
                  remarks: 'ID of the Card (Question) to be used to replace the Table.'
                  constraints:
                    nullable: false
                    referencedTableName: report_card
                    referencedColumnNames: id
                    foreignKeyName: fk_gtap_card_id
              - column:
                  name: attribute_remappings
                  type: text
                  remarks: 'JSON-encoded map of user attribute identifier to the param name used in the Card.'
              # TODO - do we also want to include `created_at` and `updated_at` columns here? We can add them later if needed
        # Add an index on table_id + group_id since that is what the Query Processor is going to be looking up 99% of
        # the time in order to get the corresponding Card ID for query-rewriting purposes
        #
        # TODO - do we want indexes on any of the other FKs? Are we going to be looking up all the GTAPs for a given
        # Table or for a given Group with enough regularity we would want to put indexes on those columns?
        - createIndex:
            indexName: idx_gtap_table_id_group_id
            tableName: group_table_access_policy
            columns:
              - column:
                  name: table_id
              - column:
                  name: group_id
        # There should only ever be one GTAP entry for a give Group + Table combination.
        - addUniqueConstraint:
            tableName: group_table_access_policy
            columnNames: table_id, group_id
            constraintName: unique_gtap_table_id_group_id
  - changeSet:
      id: 79
      author: camsaul
      validCheckSum: ANY
      comment: 'Added 0.30.0'
      changes:
        - addColumn:
            tableName: report_dashboard
            columns:
              - column:
                  name: collection_id
                  type: int
                  remarks: 'Optional ID of Collection this Dashboard belongs to.'
                  constraints:
                    referencedTableName: collection
                    referencedColumnNames: id
                    foreignKeyName: fk_dashboard_collection_id
              # TODO - if someone deletes a collection, what should happen to the Dashboards that are in it? Should they
              # get deleted as well? Or should collection_id be cleared, effectively putting them in the so-called
              # "root" collection?
        - createIndex:
            tableName: report_dashboard
            indexName: idx_dashboard_collection_id
            columns:
              - column:
                  name: collection_id
        - addColumn:
            tableName: pulse
            columns:
              - column:
                  name: collection_id
                  type: int
                  remarks: 'Options ID of Collection this Pulse belongs to.'
                  constraints:
                    referencedTableName: collection
                    referencedColumnNames: id
                    foreignKeyName: fk_pulse_collection_id
        - createIndex:
            tableName: pulse
            indexName: idx_pulse_collection_id
            columns:
              - column:
                  name: collection_id
  - changeSet:
      id: 80
      author: camsaul
      changes:
        - addColumn:
            tableName: collection
            columns:
              - column:
                  name: location
                  type: varchar(254)
                  remarks: 'Directory-structure path of ancestor Collections. e.g. "/1/2/" means our Parent is Collection 2, and their parent is Collection 1.'
                  constraints:
                    nullable: false
                  defaultValue: "/"
        - createIndex:
            tableName: collection
            indexName: idx_collection_location
            columns:
              - column:
                  name: location
  - changeSet:
      id: 81
      author: camsaul
      comment: 'Added 0.30.0'
      changes:
        - addColumn:
            tableName: report_dashboard
            columns:
              - column:
                  name: collection_position
                  type: smallint
                  remarks: 'Optional pinned position for this item in its Collection. NULL means item is not pinned.'
        - addColumn:
            tableName: report_card
            columns:
              - column:
                  name: collection_position
                  type: smallint
                  remarks: 'Optional pinned position for this item in its Collection. NULL means item is not pinned.'
        - addColumn:
            tableName: pulse
            columns:
              - column:
                  name: collection_position
                  type: smallint
                  remarks: 'Optional pinned position for this item in its Collection. NULL means item is not pinned.'
  - changeSet:
      id: 82
      author: senior
      comment: 'Added 0.30.0'
      changes:
        - addColumn:
            tableName: core_user
            columns:
              - column:
                  name: updated_at
                  type: datetime
                  remarks: 'When was this User last updated?'
        - sql:
            sql: update core_user set updated_at=date_joined
# Remove the GTAP card_id constraint. When not included, will default to querying against the GTAP table_id.
  - changeSet:
      id: 83
      author: senior
      comment: 'Added 0.30.0'
      changes:
        - dropNotNullConstraint:
            tableName: group_table_access_policy
            columnName: card_id
            columnDataType: int
# Switch the logic for metric/segment archiving to be more consistent with other entities in the model.
# Similarly, add the archived flag to pulses which doesn't have one.
  - changeSet:
      id: 84
      author: senior
      comment: 'Added 0.30.0'
      changes:
        - renameColumn:
            tableName: metric
            columnDataType: boolean
            newColumnName: archived
            oldColumnName: is_active
        - addDefaultValue:
            tableName: metric
            columnDataType: boolean
            columnName: archived
            defaultValueBoolean: false
        - renameColumn:
            tableName: segment
            columnDataType: boolean
            newColumnName: archived
            oldColumnName: is_active
        - addDefaultValue:
            tableName: segment
            columnDataType: boolean
            columnName: archived
            defaultValueBoolean: false
        - addColumn:
            tableName: pulse
            columns:
              - column:
                  name: archived
                  type: boolean
                  remarks: 'Has this pulse been archived?'
                  defaultValueBoolean: false
        # Before this change, metrics/segments had opposite logic, rather than marking something as archived
        # it was marked as active. Since the column is now an archived column, flip the boolean value
        #
        # As you may have noticed, we're not flipping the value for Metric here. @senior originally intended to do so,
        # but the YAML was off slightly. We have corrected this issue at a later date -- see migration #100
        - sql:
            sql: update segment set archived = not(archived)
  # Personal Collections, and removing Collection's unique constraint and index on slug
  - changeSet:
      id: 85
      author: camsaul
      validCheckSum: ANY
      comment: 'Added 0.30.0'
      changes:
        - addColumn:
            tableName: collection
            columns:
              - column:
                  name: personal_owner_id
                  type: int
                  remarks: 'If set, this Collection is a personal Collection, for exclusive use of the User with this ID.'
                  constraints:
                    referencedTableName: core_user
                    referencedColumnNames: id
                    foreignKeyName: fk_collection_personal_owner_id
                    unique: true
                    uniqueConstraintName: unique_collection_personal_owner_id
                    deleteCascade: true
        # Needed so we can efficiently look up the Collection belonging to a User, and so we can efficiently enforce the
        # unique constraint
        - createIndex:
            tableName: collection
            indexName: idx_collection_personal_owner_id
            columns:
              - column:
                  name: personal_owner_id
        # We're no longer enforcing unique constraints on Collection slugs or using them directly in the URLs, so let's
        # go ahead and remove stuff related to that...
        #
        # It's easier to just copy the value of slug to a new column and drop the old one than to try to deduce what the
        # unique constraint is named locally across all of our different DBMSes
        # (For example see https://stackoverflow.com/questions/10008476/dropping-unique-constraint-for-column-in-h2)
        #
        # Here's the plan: add new column _slug; copy values of slug into _slug; remove slug; rename _slug to slug
        - addColumn:
            tableName: collection
            columns:
              - column:
                  name: _slug
                  type: varchar(254)
                  remarks: 'Sluggified version of the Collection name. Used only for display purposes in URL; not unique or indexed.'
        # I don't know of an easy way to copy existing values of slug to _slug with Liquibase as we create the column so
        # just have to do it this way instead
        - sql:
            sql: UPDATE collection SET _slug = slug
        - addNotNullConstraint:
            tableName: collection
            columnName: _slug
            columnDataType: varchar(254)
        - dropColumn:
            tableName: collection
            columnName: slug
        - renameColumn:
            tableName: collection
            oldColumnName: _slug
            newColumnName: slug
            columnDataType: varchar(254)
        # Let's try to make sure the comments on the name column of Collection actually reflect reality
        - sql:
            dbms: postgresql,h2
            sql: "COMMENT ON COLUMN collection.name IS 'The user-facing name of this Collection.'"
        - sql:
            dbms: mysql,mariadb
            sql: "ALTER TABLE `collection` CHANGE `name` `name` TEXT NOT NULL COMMENT 'The user-facing name of this Collection.'"

# In 0.30.0 we finally removed the long-deprecated native read permissions. Since they're no longer considered valid by
# our permissions code, remove any entries for them so they don't cause problems.
  - changeSet:
      id: 86
      author: camsaul
      comment: 'Added 0.30.0'
      changes:
        - sql:
            sql: DELETE FROM permissions WHERE object LIKE '%/native/read/'

# Time to finally get rid of the RawTable and RawColumn tables. Bye Felicia!
  - changeSet:
      id: 87
      author: camsaul
      comment: 'Added 0.30.0'
      changes:
        - dropTable:
            tableName: raw_column
        - dropTable:
            tableName: raw_table
  - changeSet:
      id: 88
      author: senior
      comment: 'Added 0.30.0'
      changes:
        - addColumn:
            tableName: core_user
            columns:
              - column:
                  name: saml_auth
                  type: boolean
                  defaultValueBoolean: false
                  constraints:
                    nullable: false
                  remarks: 'Boolean to indicate if this user is authenticated via SAML'

# The Quartz Task Scheduler can use a DB to 'cluster' tasks and make sure they are only ran by a single instance where
# using a multi-instance Metabase setup.

# Quartz identifiers are upper-case in MySQL and H2 but lower-case in PostgreSQL for reasons... so we'll have to
# define properties for EVERYTHING and use the correct identifiers

  - property: {name: quartz.blob_data.name,                         dbms: "postgresql",       value: blob_data}
  - property: {name: quartz.blob_data.name,                         dbms: "mysql,mariadb,h2", value: BLOB_DATA}
  - property: {name: quartz.bool_prop_1.name,                       dbms: "postgresql",       value: bool_prop_1}
  - property: {name: quartz.bool_prop_1.name,                       dbms: "mysql,mariadb,h2", value: BOOL_PROP_1}
  - property: {name: quartz.bool_prop_2.name,                       dbms: "postgresql",       value: bool_prop_2}
  - property: {name: quartz.bool_prop_2.name,                       dbms: "mysql,mariadb,h2", value: BOOL_PROP_2}
  - property: {name: quartz.calendar.name,                          dbms: "postgresql",       value: calendar}
  - property: {name: quartz.calendar.name,                          dbms: "mysql,mariadb,h2", value: CALENDAR}
  - property: {name: quartz.calendar_name.name,                     dbms: "postgresql",       value: calendar_name}
  - property: {name: quartz.calendar_name.name,                     dbms: "mysql,mariadb,h2", value: CALENDAR_NAME}
  - property: {name: quartz.checkin_interval.name,                  dbms: "postgresql",       value: checkin_interval}
  - property: {name: quartz.checkin_interval.name,                  dbms: "mysql,mariadb,h2", value: CHECKIN_INTERVAL}
  - property: {name: quartz.cron_expression.name,                   dbms: "postgresql",       value: cron_expression}
  - property: {name: quartz.cron_expression.name,                   dbms: "mysql,mariadb,h2", value: CRON_EXPRESSION}
  - property: {name: quartz.dec_prop_1.name,                        dbms: "postgresql",       value: dec_prop_1}
  - property: {name: quartz.dec_prop_1.name,                        dbms: "mysql,mariadb,h2", value: DEC_PROP_1}
  - property: {name: quartz.dec_prop_2.name,                        dbms: "postgresql",       value: dec_prop_2}
  - property: {name: quartz.dec_prop_2.name,                        dbms: "mysql,mariadb,h2", value: DEC_PROP_2}
  - property: {name: quartz.description.name,                       dbms: "postgresql",       value: description}
  - property: {name: quartz.description.name,                       dbms: "mysql,mariadb,h2", value: DESCRIPTION}
  - property: {name: quartz.end_time.name,                          dbms: "postgresql",       value: end_time}
  - property: {name: quartz.end_time.name,                          dbms: "mysql,mariadb,h2", value: END_TIME}
  - property: {name: quartz.entry_id.name,                          dbms: "postgresql",       value: entry_id}
  - property: {name: quartz.entry_id.name,                          dbms: "mysql,mariadb,h2", value: ENTRY_ID}
  - property: {name: quartz.fired_time.name,                        dbms: "postgresql",       value: fired_time}
  - property: {name: quartz.fired_time.name,                        dbms: "mysql,mariadb,h2", value: FIRED_TIME}
  - property: {name: quartz.fk_qrtz_blob_triggers_triggers.name,    dbms: "postgresql",       value: fk_qrtz_blob_triggers_triggers}
  - property: {name: quartz.fk_qrtz_blob_triggers_triggers.name,    dbms: "mysql,mariadb,h2", value: FK_QRTZ_BLOB_TRIGGERS_TRIGGERS}
  - property: {name: quartz.fk_qrtz_cron_triggers_triggers.name,    dbms: "postgresql",       value: fk_qrtz_cron_triggers_triggers}
  - property: {name: quartz.fk_qrtz_cron_triggers_triggers.name,    dbms: "mysql,mariadb,h2", value: FK_QRTZ_CRON_TRIGGERS_TRIGGERS}
  - property: {name: quartz.fk_qrtz_simple_triggers_triggers.name,  dbms: "postgresql",       value: fk_qrtz_simple_triggers_triggers}
  - property: {name: quartz.fk_qrtz_simple_triggers_triggers.name,  dbms: "mysql,mariadb,h2", value: FK_QRTZ_SIMPLE_TRIGGERS_TRIGGERS}
  - property: {name: quartz.fk_qrtz_simprop_triggers_triggers.name, dbms: "postgresql",       value: fk_qrtz_simprop_triggers_triggers}
  - property: {name: quartz.fk_qrtz_simprop_triggers_triggers.name, dbms: "mysql,mariadb,h2", value: FK_QRTZ_SIMPROP_TRIGGERS_TRIGGERS}
  - property: {name: quartz.fk_qrtz_triggers_job_details.name,      dbms: "postgresql",       value: fk_qrtz_triggers_job_details}
  - property: {name: quartz.fk_qrtz_triggers_job_details.name,      dbms: "mysql,mariadb,h2", value: FK_QRTZ_TRIGGERS_JOB_DETAILS}
  - property: {name: quartz.idx_qrtz_ft_inst_job_req_rcvry.name,    dbms: "postgresql",       value: idx_qrtz_ft_inst_job_req_rcvry}
  - property: {name: quartz.idx_qrtz_ft_inst_job_req_rcvry.name,    dbms: "mysql,mariadb,h2", value: IDX_QRTZ_FT_INST_JOB_REQ_RCVRY}
  - property: {name: quartz.idx_qrtz_ft_jg.name,                    dbms: "postgresql",       value: idx_qrtz_ft_jg}
  - property: {name: quartz.idx_qrtz_ft_jg.name,                    dbms: "mysql,mariadb,h2", value: IDX_QRTZ_FT_JG}
  - property: {name: quartz.idx_qrtz_ft_j_g.name,                   dbms: "postgresql",       value: idx_qrtz_ft_j_g}
  - property: {name: quartz.idx_qrtz_ft_j_g.name,                   dbms: "mysql,mariadb,h2", value: IDX_QRTZ_FT_J_G}
  - property: {name: quartz.idx_qrtz_ft_tg.name,                    dbms: "postgresql",       value: idx_qrtz_ft_tg}
  - property: {name: quartz.idx_qrtz_ft_tg.name,                    dbms: "mysql,mariadb,h2", value: IDX_QRTZ_FT_TG}
  - property: {name: quartz.idx_qrtz_ft_trig_inst_name.name,        dbms: "postgresql",       value: idx_qrtz_ft_trig_inst_name}
  - property: {name: quartz.idx_qrtz_ft_trig_inst_name.name,        dbms: "mysql,mariadb,h2", value: IDX_QRTZ_FT_TRIG_INST_NAME}
  - property: {name: quartz.idx_qrtz_ft_t_g.name,                   dbms: "postgresql",       value: idx_qrtz_ft_t_g}
  - property: {name: quartz.idx_qrtz_ft_t_g.name,                   dbms: "mysql,mariadb,h2", value: IDX_QRTZ_FT_T_G}
  - property: {name: quartz.idx_qrtz_j_grp.name,                    dbms: "postgresql",       value: idx_qrtz_j_grp}
  - property: {name: quartz.idx_qrtz_j_grp.name,                    dbms: "mysql,mariadb,h2", value: IDX_QRTZ_J_GRP}
  - property: {name: quartz.idx_qrtz_j_req_recovery.name,           dbms: "postgresql",       value: idx_qrtz_j_req_recovery}
  - property: {name: quartz.idx_qrtz_j_req_recovery.name,           dbms: "mysql,mariadb,h2", value: IDX_QRTZ_J_REQ_RECOVERY}
  - property: {name: quartz.idx_qrtz_t_c.name,                      dbms: "postgresql",       value: idx_qrtz_t_c}
  - property: {name: quartz.idx_qrtz_t_c.name,                      dbms: "mysql,mariadb,h2", value: IDX_QRTZ_T_C}
  - property: {name: quartz.idx_qrtz_t_g.name,                      dbms: "postgresql",       value: idx_qrtz_t_g}
  - property: {name: quartz.idx_qrtz_t_g.name,                      dbms: "mysql,mariadb,h2", value: IDX_QRTZ_T_G}
  - property: {name: quartz.idx_qrtz_t_j.name,                      dbms: "postgresql",       value: idx_qrtz_t_j}
  - property: {name: quartz.idx_qrtz_t_j.name,                      dbms: "mysql,mariadb,h2", value: IDX_QRTZ_T_J}
  - property: {name: quartz.idx_qrtz_t_jg.name,                     dbms: "postgresql",       value: idx_qrtz_t_jg}
  - property: {name: quartz.idx_qrtz_t_jg.name,                     dbms: "mysql,mariadb,h2", value: IDX_QRTZ_T_JG}
  - property: {name: quartz.idx_qrtz_t_next_fire_time.name,         dbms: "postgresql",       value: idx_qrtz_t_next_fire_time}
  - property: {name: quartz.idx_qrtz_t_next_fire_time.name,         dbms: "mysql,mariadb,h2", value: IDX_QRTZ_T_NEXT_FIRE_TIME}
  - property: {name: quartz.idx_qrtz_t_nft_misfire.name,            dbms: "postgresql",       value: idx_qrtz_t_nft_misfire}
  - property: {name: quartz.idx_qrtz_t_nft_misfire.name,            dbms: "mysql,mariadb,h2", value: IDX_QRTZ_T_NFT_MISFIRE}
  - property: {name: quartz.idx_qrtz_t_nft_st.name,                 dbms: "postgresql",       value: idx_qrtz_t_nft_st}
  - property: {name: quartz.idx_qrtz_t_nft_st.name,                 dbms: "mysql,mariadb,h2", value: IDX_QRTZ_T_NFT_ST}
  - property: {name: quartz.idx_qrtz_t_nft_st_misfire.name,         dbms: "postgresql",       value: idx_qrtz_t_nft_st_misfire}
  - property: {name: quartz.idx_qrtz_t_nft_st_misfire.name,         dbms: "mysql,mariadb,h2", value: IDX_QRTZ_T_NFT_ST_MISFIRE}
  - property: {name: quartz.idx_qrtz_t_nft_st_misfire_grp.name,     dbms: "postgresql",       value: idx_qrtz_t_nft_st_misfire_grp}
  - property: {name: quartz.idx_qrtz_t_nft_st_misfire_grp.name,     dbms: "mysql,mariadb,h2", value: IDX_QRTZ_T_NFT_ST_MISFIRE_GRP}
  - property: {name: quartz.idx_qrtz_t_n_g_state.name,              dbms: "postgresql",       value: idx_qrtz_t_n_g_state}
  - property: {name: quartz.idx_qrtz_t_n_g_state.name,              dbms: "mysql,mariadb,h2", value: IDX_QRTZ_T_N_G_STATE}
  - property: {name: quartz.idx_qrtz_t_n_state.name,                dbms: "postgresql",       value: idx_qrtz_t_n_state}
  - property: {name: quartz.idx_qrtz_t_n_state.name,                dbms: "mysql,mariadb,h2", value: IDX_QRTZ_T_N_STATE}
  - property: {name: quartz.idx_qrtz_t_state.name,                  dbms: "postgresql",       value: idx_qrtz_t_state}
  - property: {name: quartz.idx_qrtz_t_state.name,                  dbms: "mysql,mariadb,h2", value: IDX_QRTZ_T_STATE}
  - property: {name: quartz.instance_name.name,                     dbms: "postgresql",       value: instance_name}
  - property: {name: quartz.instance_name.name,                     dbms: "mysql,mariadb,h2", value: INSTANCE_NAME}
  - property: {name: quartz.int_prop_1.name,                        dbms: "postgresql",       value: int_prop_1}
  - property: {name: quartz.int_prop_1.name,                        dbms: "mysql,mariadb,h2", value: INT_PROP_1}
  - property: {name: quartz.int_prop_2.name,                        dbms: "postgresql",       value: int_prop_2}
  - property: {name: quartz.int_prop_2.name,                        dbms: "mysql,mariadb,h2", value: INT_PROP_2}
  - property: {name: quartz.is_durable.name,                        dbms: "postgresql",       value: is_durable}
  - property: {name: quartz.is_durable.name,                        dbms: "mysql,mariadb,h2", value: IS_DURABLE}
  - property: {name: quartz.is_nonconcurrent.name,                  dbms: "postgresql",       value: is_nonconcurrent}
  - property: {name: quartz.is_nonconcurrent.name,                  dbms: "mysql,mariadb,h2", value: IS_NONCONCURRENT}
  - property: {name: quartz.is_update_data.name,                    dbms: "postgresql",       value: is_update_data}
  - property: {name: quartz.is_update_data.name,                    dbms: "mysql,mariadb,h2", value: IS_UPDATE_DATA}
  - property: {name: quartz.job_class_name.name,                    dbms: "postgresql",       value: job_class_name}
  - property: {name: quartz.job_class_name.name,                    dbms: "mysql,mariadb,h2", value: JOB_CLASS_NAME}
  - property: {name: quartz.job_data.name,                          dbms: "postgresql",       value: job_data}
  - property: {name: quartz.job_data.name,                          dbms: "mysql,mariadb,h2", value: JOB_DATA}
  - property: {name: quartz.job_group.name,                         dbms: "postgresql",       value: job_group}
  - property: {name: quartz.job_group.name,                         dbms: "mysql,mariadb,h2", value: JOB_GROUP}
  - property: {name: quartz.job_name.name,                          dbms: "postgresql",       value: job_name}
  - property: {name: quartz.job_name.name,                          dbms: "mysql,mariadb,h2", value: JOB_NAME}
  - property: {name: quartz.last_checkin_time.name,                 dbms: "postgresql",       value: last_checkin_time}
  - property: {name: quartz.last_checkin_time.name,                 dbms: "mysql,mariadb,h2", value: LAST_CHECKIN_TIME}
  - property: {name: quartz.lock_name.name,                         dbms: "postgresql",       value: lock_name}
  - property: {name: quartz.lock_name.name,                         dbms: "mysql,mariadb,h2", value: LOCK_NAME}
  - property: {name: quartz.long_prop_1.name,                       dbms: "postgresql",       value: long_prop_1}
  - property: {name: quartz.long_prop_1.name,                       dbms: "mysql,mariadb,h2", value: LONG_PROP_1}
  - property: {name: quartz.long_prop_2.name,                       dbms: "postgresql",       value: long_prop_2}
  - property: {name: quartz.long_prop_2.name,                       dbms: "mysql,mariadb,h2", value: LONG_PROP_2}
  - property: {name: quartz.misfire_instr.name,                     dbms: "postgresql",       value: misfire_instr}
  - property: {name: quartz.misfire_instr.name,                     dbms: "mysql,mariadb,h2", value: MISFIRE_INSTR}
  - property: {name: quartz.next_fire_time.name,                    dbms: "postgresql",       value: next_fire_time}
  - property: {name: quartz.next_fire_time.name,                    dbms: "mysql,mariadb,h2", value: NEXT_FIRE_TIME}
  - property: {name: quartz.pk_qrtz_blob_triggers.name,             dbms: "postgresql",       value: pk_qrtz_blob_triggers}
  - property: {name: quartz.pk_qrtz_blob_triggers.name,             dbms: "mysql,mariadb,h2", value: PK_QRTZ_BLOB_TRIGGERS}
  - property: {name: quartz.pk_qrtz_calendars.name,                 dbms: "postgresql",       value: pk_qrtz_calendars}
  - property: {name: quartz.pk_qrtz_calendars.name,                 dbms: "mysql,mariadb,h2", value: PK_QRTZ_CALENDARS}
  - property: {name: quartz.pk_qrtz_cron_triggers.name,             dbms: "postgresql",       value: pk_qrtz_cron_triggers}
  - property: {name: quartz.pk_qrtz_cron_triggers.name,             dbms: "mysql,mariadb,h2", value: PK_QRTZ_CRON_TRIGGERS}
  - property: {name: quartz.pk_qrtz_fired_triggers.name,            dbms: "postgresql",       value: pk_qrtz_fired_triggers}
  - property: {name: quartz.pk_qrtz_fired_triggers.name,            dbms: "mysql,mariadb,h2", value: PK_QRTZ_FIRED_TRIGGERS}
  - property: {name: quartz.pk_qrtz_job_details.name,               dbms: "postgresql",       value: pk_qrtz_job_details}
  - property: {name: quartz.pk_qrtz_job_details.name,               dbms: "mysql,mariadb,h2", value: PK_QRTZ_JOB_DETAILS}
  - property: {name: quartz.pk_qrtz_locks.name,                     dbms: "postgresql",       value: pk_qrtz_locks}
  - property: {name: quartz.pk_qrtz_locks.name,                     dbms: "mysql,mariadb,h2", value: PK_QRTZ_LOCKS}
  - property: {name: quartz.pk_qrtz_scheduler_state.name,           dbms: "postgresql",       value: pk_qrtz_scheduler_state}
  - property: {name: quartz.pk_qrtz_scheduler_state.name,           dbms: "mysql,mariadb,h2", value: PK_QRTZ_SCHEDULER_STATE}
  - property: {name: quartz.pk_qrtz_simple_triggers.name,           dbms: "postgresql",       value: pk_qrtz_simple_triggers}
  - property: {name: quartz.pk_qrtz_simple_triggers.name,           dbms: "mysql,mariadb,h2", value: PK_QRTZ_SIMPLE_TRIGGERS}
  - property: {name: quartz.pk_qrtz_simprop_triggers.name,          dbms: "postgresql",       value: pk_qrtz_simprop_triggers}
  - property: {name: quartz.pk_qrtz_simprop_triggers.name,          dbms: "mysql,mariadb,h2", value: PK_QRTZ_SIMPROP_TRIGGERS}
  - property: {name: quartz.pk_qrtz_triggers.name,                  dbms: "postgresql",       value: pk_qrtz_triggers}
  - property: {name: quartz.pk_qrtz_triggers.name,                  dbms: "mysql,mariadb,h2", value: PK_QRTZ_TRIGGERS}
  - property: {name: quartz.pk_sched_name.name,                     dbms: "postgresql",       value: pk_sched_name}
  - property: {name: quartz.pk_sched_name.name,                     dbms: "mysql,mariadb,h2", value: PK_SCHED_NAME}
  - property: {name: quartz.prev_fire_time.name,                    dbms: "postgresql",       value: prev_fire_time}
  - property: {name: quartz.prev_fire_time.name,                    dbms: "mysql,mariadb,h2", value: PREV_FIRE_TIME}
  - property: {name: quartz.priority.name,                          dbms: "postgresql",       value: priority}
  - property: {name: quartz.priority.name,                          dbms: "mysql,mariadb,h2", value: PRIORITY}
  - property: {name: quartz.qrtz_blob_triggers.name,                dbms: "postgresql",       value: qrtz_blob_triggers}
  - property: {name: quartz.qrtz_blob_triggers.name,                dbms: "mysql,mariadb,h2", value: QRTZ_BLOB_TRIGGERS}
  - property: {name: quartz.qrtz_calendars.name,                    dbms: "postgresql",       value: qrtz_calendars}
  - property: {name: quartz.qrtz_calendars.name,                    dbms: "mysql,mariadb,h2", value: QRTZ_CALENDARS}
  - property: {name: quartz.qrtz_cron_triggers.name,                dbms: "postgresql",       value: qrtz_cron_triggers}
  - property: {name: quartz.qrtz_cron_triggers.name,                dbms: "mysql,mariadb,h2", value: QRTZ_CRON_TRIGGERS}
  - property: {name: quartz.qrtz_fired_triggers.name,               dbms: "postgresql",       value: qrtz_fired_triggers}
  - property: {name: quartz.qrtz_fired_triggers.name,               dbms: "mysql,mariadb,h2", value: QRTZ_FIRED_TRIGGERS}
  - property: {name: quartz.qrtz_job_details.name,                  dbms: "postgresql",       value: qrtz_job_details}
  - property: {name: quartz.qrtz_job_details.name,                  dbms: "mysql,mariadb,h2", value: QRTZ_JOB_DETAILS}
  - property: {name: quartz.qrtz_locks.name,                        dbms: "postgresql",       value: qrtz_locks}
  - property: {name: quartz.qrtz_locks.name,                        dbms: "mysql,mariadb,h2", value: QRTZ_LOCKS}
  - property: {name: quartz.qrtz_paused_trigger_grps.name,          dbms: "postgresql",       value: qrtz_paused_trigger_grps}
  - property: {name: quartz.qrtz_paused_trigger_grps.name,          dbms: "mysql,mariadb,h2", value: QRTZ_PAUSED_TRIGGER_GRPS}
  - property: {name: quartz.qrtz_scheduler_state.name,              dbms: "postgresql",       value: qrtz_scheduler_state}
  - property: {name: quartz.qrtz_scheduler_state.name,              dbms: "mysql,mariadb,h2", value: QRTZ_SCHEDULER_STATE}
  - property: {name: quartz.qrtz_simple_triggers.name,              dbms: "postgresql",       value: qrtz_simple_triggers}
  - property: {name: quartz.qrtz_simple_triggers.name,              dbms: "mysql,mariadb,h2", value: QRTZ_SIMPLE_TRIGGERS}
  - property: {name: quartz.qrtz_simprop_triggers.name,             dbms: "postgresql",       value: qrtz_simprop_triggers}
  - property: {name: quartz.qrtz_simprop_triggers.name,             dbms: "mysql,mariadb,h2", value: QRTZ_SIMPROP_TRIGGERS}
  - property: {name: quartz.qrtz_triggers.name,                     dbms: "postgresql",       value: qrtz_triggers}
  - property: {name: quartz.qrtz_triggers.name,                     dbms: "mysql,mariadb,h2", value: QRTZ_TRIGGERS}
  - property: {name: quartz.repeat_count.name,                      dbms: "postgresql",       value: repeat_count}
  - property: {name: quartz.repeat_count.name,                      dbms: "mysql,mariadb,h2", value: REPEAT_COUNT}
  - property: {name: quartz.repeat_interval.name,                   dbms: "postgresql",       value: repeat_interval}
  - property: {name: quartz.repeat_interval.name,                   dbms: "mysql,mariadb,h2", value: REPEAT_INTERVAL}
  - property: {name: quartz.requests_recovery.name,                 dbms: "postgresql",       value: requests_recovery}
  - property: {name: quartz.requests_recovery.name,                 dbms: "mysql,mariadb,h2", value: REQUESTS_RECOVERY}
  - property: {name: quartz.sched_name.name,                        dbms: "postgresql",       value: sched_name}
  - property: {name: quartz.sched_name.name,                        dbms: "mysql,mariadb,h2", value: SCHED_NAME}
  - property: {name: quartz.sched_time.name,                        dbms: "postgresql",       value: sched_time}
  - property: {name: quartz.sched_time.name,                        dbms: "mysql,mariadb,h2", value: SCHED_TIME}
  - property: {name: quartz.start_time.name,                        dbms: "postgresql",       value: start_time}
  - property: {name: quartz.start_time.name,                        dbms: "mysql,mariadb,h2", value: START_TIME}
  - property: {name: quartz.state.name,                             dbms: "postgresql",       value: state}
  - property: {name: quartz.state.name,                             dbms: "mysql,mariadb,h2", value: STATE}
  - property: {name: quartz.str_prop_1.name,                        dbms: "postgresql",       value: str_prop_1}
  - property: {name: quartz.str_prop_1.name,                        dbms: "mysql,mariadb,h2", value: STR_PROP_1}
  - property: {name: quartz.str_prop_2.name,                        dbms: "postgresql",       value: str_prop_2}
  - property: {name: quartz.str_prop_2.name,                        dbms: "mysql,mariadb,h2", value: STR_PROP_2}
  - property: {name: quartz.str_prop_3.name,                        dbms: "postgresql",       value: str_prop_3}
  - property: {name: quartz.str_prop_3.name,                        dbms: "mysql,mariadb,h2", value: STR_PROP_3}
  - property: {name: quartz.times_triggered.name,                   dbms: "postgresql",       value: times_triggered}
  - property: {name: quartz.times_triggered.name,                   dbms: "mysql,mariadb,h2", value: TIMES_TRIGGERED}
  - property: {name: quartz.time_zone_id.name,                      dbms: "postgresql",       value: time_zone_id}
  - property: {name: quartz.time_zone_id.name,                      dbms: "mysql,mariadb,h2", value: TIME_ZONE_ID}
  - property: {name: quartz.trigger_group.name,                     dbms: "postgresql",       value: trigger_group}
  - property: {name: quartz.trigger_group.name,                     dbms: "mysql,mariadb,h2", value: TRIGGER_GROUP}
  - property: {name: quartz.trigger_name.name,                      dbms: "postgresql",       value: trigger_name}
  - property: {name: quartz.trigger_name.name,                      dbms: "mysql,mariadb,h2", value: TRIGGER_NAME}
  - property: {name: quartz.trigger_state.name,                     dbms: "postgresql",       value: trigger_state}
  - property: {name: quartz.trigger_state.name,                     dbms: "mysql,mariadb,h2", value: TRIGGER_STATE}
  - property: {name: quartz.trigger_type.name,                      dbms: "postgresql",       value: trigger_type}
  - property: {name: quartz.trigger_type.name,                      dbms: "mysql,mariadb,h2", value: TRIGGER_TYPE}

  - changeSet:
      id: 89
      author: camsaul
      comment: Added 0.30.0
      validCheckSum: ANY
      changes:
        - createTable:
            tableName: ${quartz.qrtz_job_details.name}
            remarks: Used for Quartz scheduler.
            columns:
              - column:
                  name: ${quartz.sched_name.name}
                  type: varchar(120)
                  constraints:
                    nullable: false
              - column:
                  name: ${quartz.job_name.name}
                  type: varchar(200)
                  constraints:
                    nullable: false
              - column:
                  name: ${quartz.job_group.name}
                  type: varchar(200)
                  constraints:
                    nullable: false
              - column:
                  name: ${quartz.description.name}
                  type: varchar(250)
              - column:
                  name: ${quartz.job_class_name.name}
                  type: varchar(250)
                  constraints:
                    nullable: false
              - column:
                  name: ${quartz.is_durable.name}
                  type: bool
                  constraints:
                    nullable: false
              - column:
                  name: ${quartz.is_nonconcurrent.name}
                  type: bool
                  constraints:
                    nullable: false
              - column:
                  name: ${quartz.is_update_data.name}
                  type: bool
                  constraints:
                    nullable: false
              - column:
                  name: ${quartz.requests_recovery.name}
                  type: bool
                  constraints:
                    nullable: false
              - column:
                  name: ${quartz.job_data.name}
                  type: ${blob.type}
        - addPrimaryKey:
            tableName: ${quartz.qrtz_job_details.name}
            columnNames: ${quartz.sched_name.name}, ${quartz.job_name.name}, ${quartz.job_group.name}
            constraintName: ${quartz.pk_qrtz_job_details.name}
        - createTable:
            tableName: ${quartz.qrtz_triggers.name}
            remarks: Used for Quartz scheduler.
            columns:
              - column:
                  name: ${quartz.sched_name.name}
                  type: varchar(120)
                  constraints:
                    nullable: false
              - column:
                  name: ${quartz.trigger_name.name}
                  type: varchar(200)
                  constraints:
                    nullable: false
              - column:
                  name: ${quartz.trigger_group.name}
                  type: varchar(200)
                  constraints:
                    nullable: false
              - column:
                  name: ${quartz.job_name.name}
                  type: varchar(200)
                  constraints:
                    nullable: false
              - column:
                  name: ${quartz.job_group.name}
                  type: varchar(200)
                  constraints:
                    nullable: false
              - column:
                  name: ${quartz.description.name}
                  type: varchar(250)
              - column:
                  name: ${quartz.next_fire_time.name}
                  type: bigint
              - column:
                  name: ${quartz.prev_fire_time.name}
                  type: bigint
              - column:
                  name: ${quartz.priority.name}
                  type: integer
              - column:
                  name: ${quartz.trigger_state.name}
                  type: varchar(16)
                  constraints:
                    nullable: false
              - column:
                  name: ${quartz.trigger_type.name}
                  type: varchar(8)
                  constraints:
                    nullable: false
              - column:
                  name: ${quartz.start_time.name}
                  type: bigint
                  constraints:
                    nullable: false
              - column:
                  name: ${quartz.end_time.name}
                  type: bigint
              - column:
                  name: ${quartz.calendar_name.name}
                  type: varchar(200)
              - column:
                  name: ${quartz.misfire_instr.name}
                  type: smallint
              - column:
                  name: ${quartz.job_data.name}
                  type: ${blob.type}
        - addPrimaryKey:
            tableName: ${quartz.qrtz_triggers.name}
            columnNames: ${quartz.sched_name.name}, ${quartz.trigger_name.name}, ${quartz.trigger_group.name}
            constraintName: ${quartz.pk_qrtz_triggers.name}
        - addForeignKeyConstraint:
            baseTableName: ${quartz.qrtz_triggers.name}
            baseColumnNames: ${quartz.sched_name.name}, ${quartz.job_name.name}, ${quartz.job_group.name}
            referencedTableName: ${quartz.qrtz_job_details.name}
            referencedColumnNames: ${quartz.sched_name.name}, ${quartz.job_name.name}, ${quartz.job_group.name}
            constraintName: ${quartz.fk_qrtz_triggers_job_details.name}
        - createTable:
            tableName: ${quartz.qrtz_simple_triggers.name}
            remarks: Used for Quartz scheduler.
            columns:
              - column:
                  name: ${quartz.sched_name.name}
                  type: varchar(120)
                  constraints:
                    nullable: false
              - column:
                  name: ${quartz.trigger_name.name}
                  type: varchar(200)
                  constraints:
                    nullable: false
              - column:
                  name: ${quartz.trigger_group.name}
                  type: varchar(200)
                  constraints:
                    nullable: false
              - column:
                  name: ${quartz.repeat_count.name}
                  type: bigint
                  constraints:
                    nullable: false
              - column:
                  name: ${quartz.repeat_interval.name}
                  type: bigint
                  constraints:
                    nullable: false
              - column:
                  name: ${quartz.times_triggered.name}
                  type: bigint
                  constraints:
                    nullable: false
        - addPrimaryKey:
            tableName: ${quartz.qrtz_simple_triggers.name}
            columnNames: ${quartz.sched_name.name}, ${quartz.trigger_name.name}, ${quartz.trigger_group.name}
            constraintName: ${quartz.pk_qrtz_simple_triggers.name}
        - addForeignKeyConstraint:
            baseTableName: ${quartz.qrtz_simple_triggers.name}
            baseColumnNames: ${quartz.sched_name.name}, ${quartz.trigger_name.name}, ${quartz.trigger_group.name}
            referencedTableName: ${quartz.qrtz_triggers.name}
            referencedColumnNames: ${quartz.sched_name.name}, ${quartz.trigger_name.name}, ${quartz.trigger_group.name}
            constraintName: ${quartz.fk_qrtz_simple_triggers_triggers.name}
        - createTable:
            tableName: ${quartz.qrtz_cron_triggers.name}
            remarks: Used for Quartz scheduler.
            columns:
              - column:
                  name: ${quartz.sched_name.name}
                  type: varchar(120)
                  constraints:
                    nullable: false
              - column:
                  name: ${quartz.trigger_name.name}
                  type: varchar(200)
                  constraints:
                    nullable: false
              - column:
                  name: ${quartz.trigger_group.name}
                  type: varchar(200)
                  constraints:
                    nullable: false
              - column:
                  name: ${quartz.cron_expression.name}
                  type: varchar(120)
                  constraints:
                    nullable: false
              - column:
                  name: ${quartz.time_zone_id.name}
                  type: varchar(80)
        - addPrimaryKey:
            tableName: ${quartz.qrtz_cron_triggers.name}
            columnNames: ${quartz.sched_name.name}, ${quartz.trigger_name.name}, ${quartz.trigger_group.name}
            constraintName: ${quartz.pk_qrtz_cron_triggers.name}
        - addForeignKeyConstraint:
            baseTableName: ${quartz.qrtz_cron_triggers.name}
            baseColumnNames: ${quartz.sched_name.name}, ${quartz.trigger_name.name}, ${quartz.trigger_group.name}
            referencedTableName: ${quartz.qrtz_triggers.name}
            referencedColumnNames: ${quartz.sched_name.name}, ${quartz.trigger_name.name}, ${quartz.trigger_group.name}
            constraintName: ${quartz.fk_qrtz_cron_triggers_triggers.name}
        - createTable:
            tableName: ${quartz.qrtz_simprop_triggers.name}
            remarks: Used for Quartz scheduler.
            columns:
              - column:
                  name: ${quartz.sched_name.name}
                  type: varchar(120)
                  constraints:
                    nullable: false
              - column:
                  name: ${quartz.trigger_name.name}
                  type: varchar(200)
                  constraints:
                    nullable: false
              - column:
                  name: ${quartz.trigger_group.name}
                  type: varchar(200)
                  constraints:
                    nullable: false
              - column:
                  name: ${quartz.str_prop_1.name}
                  type: varchar(512)
              - column:
                  name: ${quartz.str_prop_2.name}
                  type: varchar(512)
              - column:
                  name: ${quartz.str_prop_3.name}
                  type: varchar(512)
              - column:
                  name: ${quartz.int_prop_1.name}
                  type: int
              - column:
                  name: ${quartz.int_prop_2.name}
                  type: int
              - column:
                  name: ${quartz.long_prop_1.name}
                  type: bigint
              - column:
                  name: ${quartz.long_prop_2.name}
                  type: bigint
              - column:
                  name: ${quartz.dec_prop_1.name}
                  type: numeric(13,4)
              - column:
                  name: ${quartz.dec_prop_2.name}
                  type: numeric(13,4)
              - column:
                  name: ${quartz.bool_prop_1.name}
                  type: bool
              - column:
                  name: ${quartz.bool_prop_2.name}
                  type: bool
        - addPrimaryKey:
            tableName: ${quartz.qrtz_simprop_triggers.name}
            columnNames: ${quartz.sched_name.name}, ${quartz.trigger_name.name}, ${quartz.trigger_group.name}
            constraintName: ${quartz.pk_qrtz_simprop_triggers.name}
        - addForeignKeyConstraint:
            baseTableName: ${quartz.qrtz_simprop_triggers.name}
            baseColumnNames: ${quartz.sched_name.name}, ${quartz.trigger_name.name}, ${quartz.trigger_group.name}
            referencedTableName: ${quartz.qrtz_triggers.name}
            referencedColumnNames: ${quartz.sched_name.name}, ${quartz.trigger_name.name}, ${quartz.trigger_group.name}
            constraintName: ${quartz.fk_qrtz_simprop_triggers_triggers.name}
        - createTable:
            tableName: ${quartz.qrtz_blob_triggers.name}
            remarks: Used for Quartz scheduler.
            columns:
              - column:
                  name: ${quartz.sched_name.name}
                  type: varchar(120)
                  constraints:
                    nullable: false
              - column:
                  name: ${quartz.trigger_name.name}
                  type: varchar(200)
                  constraints:
                    nullable: false
              - column:
                  name: ${quartz.trigger_group.name}
                  type: varchar(200)
                  constraints:
                    nullable: false
              - column:
                  name: ${quartz.blob_data.name}
                  type: ${blob.type}
        - addPrimaryKey:
            tableName: ${quartz.qrtz_blob_triggers.name}
            columnNames: ${quartz.sched_name.name}, ${quartz.trigger_name.name}, ${quartz.trigger_group.name}
            constraintName: ${quartz.pk_qrtz_blob_triggers.name}
        - addForeignKeyConstraint:
            baseTableName: ${quartz.qrtz_blob_triggers.name}
            baseColumnNames: ${quartz.sched_name.name}, ${quartz.trigger_name.name}, ${quartz.trigger_group.name}
            referencedTableName: ${quartz.qrtz_triggers.name}
            referencedColumnNames: ${quartz.sched_name.name}, ${quartz.trigger_name.name}, ${quartz.trigger_group.name}
            constraintName: ${quartz.fk_qrtz_blob_triggers_triggers.name}
        - createTable:
            tableName: ${quartz.qrtz_calendars.name}
            remarks: Used for Quartz scheduler.
            columns:
              - column:
                  name: ${quartz.sched_name.name}
                  type: varchar(120)
                  constraints:
                    nullable: false
              - column:
                  name: ${quartz.calendar_name.name}
                  type: varchar(200)
                  constraints:
                    nullable: false
              - column:
                  name: ${quartz.calendar.name}
                  type: ${blob.type}
                  constraints:
                    nullable: false
        - addPrimaryKey:
            tableName: ${quartz.qrtz_calendars.name}
            columnNames: ${quartz.sched_name.name}, ${quartz.calendar_name.name}
            constraintName: ${quartz.pk_qrtz_calendars.name}
        - createTable:
            tableName: ${quartz.qrtz_paused_trigger_grps.name}
            remarks: Used for Quartz scheduler.
            columns:
              - column:
                  name: ${quartz.sched_name.name}
                  type: varchar(120)
                  constraints:
                    nullable: false
              - column:
                  name: ${quartz.trigger_group.name}
                  type: varchar(200)
                  constraints:
                    nullable: false
        - addPrimaryKey:
            tableName: ${quartz.qrtz_paused_trigger_grps.name}
            columnNames: ${quartz.sched_name.name}, ${quartz.trigger_group.name}
            constraintName: ${quartz.pk_sched_name.name}
        - createTable:
            tableName: ${quartz.qrtz_fired_triggers.name}
            remarks: Used for Quartz scheduler.
            columns:
              - column:
                  name: ${quartz.sched_name.name}
                  type: varchar(120)
                  constraints:
                    nullable: false
              - column:
                  name: ${quartz.entry_id.name}
                  type: varchar(95)
                  constraints:
                    nullable: false
              - column:
                  name: ${quartz.trigger_name.name}
                  type: varchar(200)
                  constraints:
                    nullable: false
              - column:
                  name: ${quartz.trigger_group.name}
                  type: varchar(200)
                  constraints:
                    nullable: false
              - column:
                  name: ${quartz.instance_name.name}
                  type: varchar(200)
                  constraints:
                    nullable: false
              - column:
                  name: ${quartz.fired_time.name}
                  type: bigint
                  constraints:
                    nullable: false
# Note: this column is not used on Quartz 2.1.x; it is used in 2.2.x, which recommends making it NOT NULL. I've made it
# nullable since at the time of this migration we're still using 2.1.7; including it gives us an easy upgrade path in
# the future.
              - column:
                  name: ${quartz.sched_time.name}
                  type: bigint
              - column:
                  name: ${quartz.priority.name}
                  type: integer
                  constraints:
                    nullable: false
              - column:
                  name: ${quartz.state.name}
                  type: varchar(16)
                  constraints:
                    nullable: false
              - column:
                  name: ${quartz.job_name.name}
                  type: varchar(200)
              - column:
                  name: ${quartz.job_group.name}
                  type: varchar(200)
              - column:
                  name: ${quartz.is_nonconcurrent.name}
                  type: bool
              - column:
                  name: ${quartz.requests_recovery.name}
                  type: bool
        - addPrimaryKey:
            tableName: ${quartz.qrtz_fired_triggers.name}
            columnNames: ${quartz.sched_name.name}, ${quartz.entry_id.name}
            constraintName: ${quartz.pk_qrtz_fired_triggers.name}
        - createTable:
            tableName: ${quartz.qrtz_scheduler_state.name}
            remarks: Used for Quartz scheduler.
            columns:
              - column:
                  name: ${quartz.sched_name.name}
                  type: varchar(120)
                  constraints:
                    nullable: false
              - column:
                  name: ${quartz.instance_name.name}
                  type: varchar(200)
                  constraints:
                    nullable: false
              - column:
                  name: ${quartz.last_checkin_time.name}
                  type: bigint
                  constraints:
                    nullable: false
              - column:
                  name: ${quartz.checkin_interval.name}
                  type: bigint
                  constraints:
                    nullable: false
        - addPrimaryKey:
            tableName: ${quartz.qrtz_scheduler_state.name}
            columnNames: ${quartz.sched_name.name}, ${quartz.instance_name.name}
            constraintName: ${quartz.pk_qrtz_scheduler_state.name}
        - createTable:
            tableName: ${quartz.qrtz_locks.name}
            remarks: Used for Quartz scheduler.
            columns:
              - column:
                  name: ${quartz.sched_name.name}
                  type: varchar(120)
                  constraints:
                    nullable: false
              - column:
                  name: ${quartz.lock_name.name}
                  type: varchar(40)
                  constraints:
                    nullable: false
        - addPrimaryKey:
            tableName: ${quartz.qrtz_locks.name}
            columnNames: ${quartz.sched_name.name}, ${quartz.lock_name.name}
            constraintName: ${quartz.pk_qrtz_locks.name}
        - createIndex:
            indexName: ${quartz.idx_qrtz_j_req_recovery.name}
            tableName: ${quartz.qrtz_job_details.name}
            columns:
              - column:
                  name: ${quartz.sched_name.name}
              - column:
                  name: ${quartz.requests_recovery.name}
        - createIndex:
            indexName: ${quartz.idx_qrtz_j_grp.name}
            tableName: ${quartz.qrtz_job_details.name}
            columns:
              - column:
                  name: ${quartz.sched_name.name}
              - column:
                  name: ${quartz.job_group.name}
        - createIndex:
            indexName: ${quartz.idx_qrtz_t_j.name}
            tableName: ${quartz.qrtz_triggers.name}
            columns:
              - column:
                  name: ${quartz.sched_name.name}
              - column:
                  name: ${quartz.job_name.name}
              - column:
                  name: ${quartz.job_group.name}
        - createIndex:
            indexName: ${quartz.idx_qrtz_t_jg.name}
            tableName: ${quartz.qrtz_triggers.name}
            columns:
              - column:
                  name: ${quartz.sched_name.name}
              - column:
                  name: ${quartz.job_group.name}
        - createIndex:
            indexName: ${quartz.idx_qrtz_t_c.name}
            tableName: ${quartz.qrtz_triggers.name}
            columns:
              - column:
                  name: ${quartz.sched_name.name}
              - column:
                  name: ${quartz.calendar_name.name}
        - createIndex:
            indexName: ${quartz.idx_qrtz_t_g.name}
            tableName: ${quartz.qrtz_triggers.name}
            columns:
              - column:
                  name: ${quartz.sched_name.name}
              - column:
                  name: ${quartz.trigger_group.name}
        - createIndex:
            indexName: ${quartz.idx_qrtz_t_state.name}
            tableName: ${quartz.qrtz_triggers.name}
            columns:
              - column:
                  name: ${quartz.sched_name.name}
              - column:
                  name: ${quartz.trigger_state.name}
        - createIndex:
            indexName: ${quartz.idx_qrtz_t_n_state.name}
            tableName: ${quartz.qrtz_triggers.name}
            columns:
              - column:
                  name: ${quartz.sched_name.name}
              - column:
                  name: ${quartz.trigger_name.name}
              - column:
                  name: ${quartz.trigger_group.name}
              - column:
                  name: ${quartz.trigger_state.name}
        - createIndex:
            indexName: ${quartz.idx_qrtz_t_n_g_state.name}
            tableName: ${quartz.qrtz_triggers.name}
            columns:
              - column:
                  name: ${quartz.sched_name.name}
              - column:
                  name: ${quartz.trigger_group.name}
              - column:
                  name: ${quartz.trigger_state.name}
        - createIndex:
            indexName: ${quartz.idx_qrtz_t_next_fire_time.name}
            tableName: ${quartz.qrtz_triggers.name}
            columns:
              - column:
                  name: ${quartz.sched_name.name}
              - column:
                  name: ${quartz.next_fire_time.name}
        - createIndex:
            indexName: ${quartz.idx_qrtz_t_nft_st.name}
            tableName: ${quartz.qrtz_triggers.name}
            columns:
              - column:
                  name: ${quartz.sched_name.name}
              - column:
                  name: ${quartz.trigger_state.name}
              - column:
                  name: ${quartz.next_fire_time.name}
        - createIndex:
            indexName: ${quartz.idx_qrtz_t_nft_misfire.name}
            tableName: ${quartz.qrtz_triggers.name}
            columns:
              - column:
                  name: ${quartz.sched_name.name}
              - column:
                  name: ${quartz.misfire_instr.name}
              - column:
                  name: ${quartz.next_fire_time.name}
        - createIndex:
            indexName: ${quartz.idx_qrtz_t_nft_st_misfire.name}
            tableName: ${quartz.qrtz_triggers.name}
            columns:
              - column:
                  name: ${quartz.sched_name.name}
              - column:
                  name: ${quartz.misfire_instr.name}
              - column:
                  name: ${quartz.next_fire_time.name}
              - column:
                  name: ${quartz.trigger_state.name}
        - createIndex:
            indexName: ${quartz.idx_qrtz_t_nft_st_misfire_grp.name}
            tableName: ${quartz.qrtz_triggers.name}
            columns:
              - column:
                  name: ${quartz.sched_name.name}
              - column:
                  name: ${quartz.misfire_instr.name}
              - column:
                  name: ${quartz.next_fire_time.name}
              - column:
                  name: ${quartz.trigger_group.name}
              - column:
                  name: ${quartz.trigger_state.name}
        - createIndex:
            indexName: ${quartz.idx_qrtz_ft_trig_inst_name.name}
            tableName: ${quartz.qrtz_fired_triggers.name}
            columns:
              - column:
                  name: ${quartz.sched_name.name}
              - column:
                  name: ${quartz.instance_name.name}
        - createIndex:
            indexName: ${quartz.idx_qrtz_ft_inst_job_req_rcvry.name}
            tableName: ${quartz.qrtz_fired_triggers.name}
            columns:
              - column:
                  name: ${quartz.sched_name.name}
              - column:
                  name: ${quartz.instance_name.name}
              - column:
                  name: ${quartz.requests_recovery.name}
        - createIndex:
            indexName: ${quartz.idx_qrtz_ft_j_g.name}
            tableName: ${quartz.qrtz_fired_triggers.name}
            columns:
              - column:
                  name: ${quartz.sched_name.name}
              - column:
                  name: ${quartz.job_name.name}
              - column:
                  name: ${quartz.job_group.name}
        - createIndex:
            indexName: ${quartz.idx_qrtz_ft_jg.name}
            tableName: ${quartz.qrtz_fired_triggers.name}
            columns:
              - column:
                  name: ${quartz.sched_name.name}
              - column:
                  name: ${quartz.job_group.name}
        - createIndex:
            indexName: ${quartz.idx_qrtz_ft_t_g.name}
            tableName: ${quartz.qrtz_fired_triggers.name}
            columns:
              - column:
                  name: ${quartz.sched_name.name}
              - column:
                  name: ${quartz.trigger_name.name}
              - column:
                  name: ${quartz.trigger_group.name}
        - createIndex:
            indexName: ${quartz.idx_qrtz_ft_tg.name}
            tableName: ${quartz.qrtz_fired_triggers.name}
            columns:
              - column:
                  name: ${quartz.sched_name.name}
              - column:
                  name: ${quartz.trigger_group.name}

  - changeSet:
      id: 90
      author: senior
      comment: 'Added 0.30.0'
      changes:
        - addColumn:
            tableName: core_user
            columns:
              - column:
                  name: sso_source
                  type: varchar(254)
                  remarks: 'String to indicate the SSO backend the user is from'
        - sql:
            sql: update core_user set sso_source='saml' where saml_auth=true
        - dropColumn:
            tableName: core_user
            columnName: saml_auth

# Forgot to get rid of the raw_table_id and raw_column_id columns when we dropped the tables they referenced in migration 87.

  - changeSet:
      id: 91
      author: camsaul
      comment: 'Added 0.30.0'
      changes:
        - dropColumn:
            tableName: metabase_table
            columnName: raw_table_id
        - dropColumn:
            tableName: metabase_field
            columnName: raw_column_id

# Add database_id column to query_execution

  - changeSet:
      id: 92
      author: camsaul
      comment: 'Added 0.31.0'
      validCheckSum: ANY
      changes:
        - addColumn:
            tableName: query_execution
            columns:
              - column:
                  name: database_id
                  type: integer
                  remarks: 'ID of the database this query was ran against.'

# Start recording the actual query dictionary that's been executed

  - changeSet:
      id: 93
      author: camsaul
      comment: 'Added 0.31.0'
      changes:
        - addColumn:
            tableName: query
            columns:
              - column:
                  name: query
                  type: text
                  remarks: 'The actual "query dictionary" for this query.'

# Create the TaskHistory table, intended to provide debugging info on our background/quartz processes
  - changeSet:
      id: 94
      author: senior
      comment: 'Added 0.31.0'
      changes:
        - createTable:
            tableName: task_history
            remarks: 'Timing and metadata info about background/quartz processes'
            columns:
              - column:
                  name: id
                  type: int
                  autoIncrement: true
                  constraints:
                    primaryKey: true
                    nullable: false
              - column:
                  name: task
                  type: VARCHAR(254)
                  remarks: 'Name of the task'
                  constraints:
                    nullable: false
              # The sync tasks all have a db_id, but there are others that won't, such as the pulses
              # task or task history cleanup. The way around this is to create a join table between
              # TASK_HISTORY and METABASE_DATABASE, but that doesn't seem worth it right now.
              - column:
                  name: db_id
                  type: integer
              - column:
                  name: started_at
                  type: datetime
                  constraints:
                    nullable: false
              - column:
                  name: ended_at
                  type: datetime
                  constraints:
                    nullable: false
              - column:
                  name: duration
                  type: int
                  constraints:
                    nullable: false
              - column:
                  name: task_details
                  remarks: 'JSON string with additional info on the task'
                  type: text
        - createIndex:
            indexName: idx_task_history_end_time
            tableName: task_history
            columns:
              - column:
                  name: ended_at
        - createIndex:
            indexName: idx_task_history_db_id
            tableName: task_history
            columns:
              - column:
                  name: db_id
# Before this changeset, the databasechangelog table didn't include any uniqueness constraing for the databasechangelog
# table. Not having anything that uniquely identifies a row can cause issues for database replication. In earlier
# versions of Liquibase the uniquenes constraint was (ID, AUTHOR, FILENAME) but that was dropped
# (https://liquibase.jira.com/browse/CORE-1909) as some as the combination of the three columns caused issues on some
# databases. We only support PostgreSQL, MySQL and H2 which doesn't have that issue. This changeset puts back that
# uniqueness constraint since the issue shouldn't affect us and it will allow replication without the user needed to
# add their own constraint.
  - changeSet:
      id: 95
      author: senior
      comment: 'Added 0.31.0'
      validCheckSum: ANY
      # Don't add the constraint if there are already duplicates in the database change log! Migrations will fail!
      # See #8909
      preConditions:
        - onFail: MARK_RAN
        # If we're dumping the migration as a SQL file or trying to force-migrate we can't check the preconditions
        # so just go ahead and skip the entire thing. This is a non-critical migration
        - onUpdateSQL: IGNORE
        - sqlCheck:
            expectedResult: 0
            sql: SELECT count(*) FROM (SELECT count(*) FROM DATABASECHANGELOG GROUP BY ID, AUTHOR, FILENAME HAVING count(*) > 1) t1
      changes:
        - addUniqueConstraint:
            columnNames: id, author, filename
            constraintName: idx_databasechangelog_id_author_filename
            tableName: ${databasechangelog.name}
#
# ADD Field.settings COLUMN
#
  - changeSet:
      id: 96
      author: camsaul
      comment: 'Added 0.31.0'
      changes:
        - addColumn:
            tableName: metabase_field
            columns:
              - column:
                  name: settings
                  type: text
                  remarks: 'Serialized JSON FE-specific settings like formatting, etc. Scope of what is stored here may increase in future.'
#
# Change MySQL/Maria's blob type to LONGBLOB to more closely match what H2 and PostgreSQL support for size limits
#
  - changeSet:
      id: 97
      author: senior
      comment: 'Added 0.32.0'
      preConditions:
        - onFail: MARK_RAN
        - dbms:
            type: mysql,mariadb
      changes:
        - modifyDataType:
            tableName: query_cache
            columnName: results
            newDataType: longblob

#
# Add unique constraints for (Field name + table_id + parent_id) and for (Table name + schema + db_id) unless for one
# reason or another those would-be constraints are already violated. This is to fix issue where sometimes the same Field
# or Table is synced more than once (see #669, #8950, #9048)
#
# Note that the SQL standard says unique constraints should not apply to columns with NULL values. Consider the following:
#
# INSERT INTO metabase_table (db_id, schema, name) VALUES (1, 'PUBLIC', 'my_table');
# INSERT INTO metabase_table (db_id, schema, name) VALUES (1, 'PUBLIC', 'my_table'); -- fails: violates UNIQUE constraint
#
# INSERT INTO metabase_table (db_id, schema, name) VALUES (1, NULL, 'my_table');
# INSERT INTO metabase_table (db_id, schema, name) VALUES (1, NULL, 'my_table'); -- succeeds: because schema is NULL constraint does not apply
#
# Thus these constraints won't work if the data warehouse DB in question doesn't use schemas (e.g. MySQL or MongoDB). It
# will work for other data warehouse types.
#
# Luckily Postgres (but not H2 or MySQL) supports constraints that only apply to columns matching conditions, so we can
# add additional constraints to properly handle those cases.
  - changeSet:
      id: 98
      author: camsaul
      comment: 'Added 0.32.0'
      preConditions:
        - onFail: MARK_RAN
        - onUpdateSQL: IGNORE
        - or:
            - and:
                - dbms:
                    type: mysql,mariadb
                - sqlCheck:
                    expectedResult: 0
                    sql: SELECT count(*) FROM (SELECT count(*) FROM `metabase_table` GROUP BY `db_id`, `schema`, `name` HAVING count(*) > 1) t1
            - and:
                - dbms:
                    type: h2,postgresql
                - sqlCheck:
                    expectedResult: 0
                    sql: SELECT count(*) FROM (SELECT count(*) FROM METABASE_TABLE GROUP BY DB_ID, SCHEMA, NAME HAVING count(*) > 1) t1
      changes:
        - addUniqueConstraint:
            tableName: metabase_table
            columnNames: db_id, schema, name
            constraintName: idx_uniq_table_db_id_schema_name
        # For Postgres, add additional constraint to apply if schema is NULL
        - sql:
            dbms: postgresql
            sql: CREATE UNIQUE INDEX idx_uniq_table_db_id_schema_name_2col ON "metabase_table" ("db_id", "name") WHERE "schema" IS NULL

  - changeSet:
      id: 99
      author: camsaul
      comment: 'Added 0.32.0'
      preConditions:
        - onFail: MARK_RAN
        - onUpdateSQL: IGNORE
        - or:
            - and:
                - dbms:
                    type: mysql,mariadb
                - sqlCheck:
                    expectedResult: 0
                    sql: SELECT count(*) FROM (SELECT count(*) FROM `metabase_field` GROUP BY `table_id`, `parent_id`, `name` HAVING count(*) > 1) t1
            - and:
                - dbms:
                    type: h2,postgresql
                - sqlCheck:
                    expectedResult: 0
                    sql: SELECT count(*) FROM (SELECT count(*) FROM METABASE_FIELD GROUP BY TABLE_ID, PARENT_ID, NAME HAVING count(*) > 1) t1
      changes:
        - addUniqueConstraint:
            tableName: metabase_field
            columnNames: table_id, parent_id, name
            constraintName: idx_uniq_field_table_id_parent_id_name
        # For Postgres, add additional constraint to apply if schema is NULL
        - sql:
            dbms: postgresql
            sql: CREATE UNIQUE INDEX idx_uniq_field_table_id_parent_id_name_2col ON "metabase_field" ("table_id", "name") WHERE "parent_id" IS NULL

#
# Migration 84 was written slightly incorrectly and did not correctly migrate the values of is_active -> archived for
# METRICS. If you look at the migration you will notice the raw SQL part is a `sql` map with 2 `sql` keys. The first key
# is ignored, and that statement was never ran.
#
# To fix this we will migrate any metrics that haven't been updated since that migration ran and fix their archived
# status
  - changeSet:
      id: 100
      author: camsaul
      comment: 'Added 0.32.0'
      validCheckSum: ANY
      changes:
        # databasechangelog is upper-case in MySQL and MariaDB (and H2 for that matter, but H2 will upper-case the
        # unquoted identifier)
        - sql:
            dbms: postgresql,h2
            sql: >-
              UPDATE metric
              SET archived = NOT archived
              WHERE EXISTS (
                SELECT *
                FROM databasechangelog dbcl
                WHERE dbcl.id = '84'
                  AND metric.updated_at < dbcl.dateexecuted
              )
        - sql:
            dbms: mysql,mariadb
            sql: >-
              UPDATE metric
              SET archived = NOT archived
              WHERE EXISTS (
                SELECT *
                FROM `DATABASECHANGELOG` dbcl
                WHERE dbcl.id = '84'
                  AND metric.updated_at < dbcl.dateexecuted
              )

# Very helpful for performance reasons. See #9519
  - changeSet:
      id: 101
      author: camsaul
      comment: 'Added 0.32.0'
      changes:
        - createIndex:
            indexName: idx_field_parent_id
            tableName: metabase_field
            columns:
              - column:
                  name: parent_id

# A per-Database setting for the new Query Builder 3.0.
  - changeSet:
      id: 103
      author: camsaul
      comment: 'Added 0.32.10'
      changes:
        - addColumn:
            tableName: metabase_database
            columns:
              - column:
                  name: auto_run_queries
                  remarks: 'Whether to automatically run queries when doing simple filtering and summarizing in the Query Builder.'
                  type: boolean
                  constraints:
                    nullable: false
                  defaultValueBoolean: true


  # To fix EE full-app embedding without compromising security. Full-app embed sessions cannot have `SameSite` attributes in their cookies.
  - changeSet:
      id: 104
      author: camsaul
      comment: 'Added EE 1.1.6/CE 0.33.0'
      changes:
        - addColumn:
            tableName: core_session
            columns:
              - column:
                  name: anti_csrf_token
                  type: text
                  remarks: 'Anti-CSRF token for full-app embed sessions.'

#
# Change `metabase_field.database_type` to `text` to accomodate more exotic field types (enums in Clickhouse, rows in Presto, ...)
#
  - changeSet:
      id: 106
      author: sb
      comment: 'Added 0.33.5'
      changes:
        - modifyDataType:
            tableName: metabase_field
            columnName: database_type
            newDataType: text

#
#  Migrations 107-160 are used to convert a MySQL or MariaDB database to utf8mb4 on launch -- see #11753 for a detailed explanation of these migrations
#

  - changeSet:
        id: 107
        author: camsaul
        comment: Added 0.34.2
        # If this migration fails for any reason continue with the next migration; do not fail the entire process if this one fails
        failOnError: false
        preConditions:
          # If preconditions fail (i.e., dbms is not mysql or mariadb) then mark this migration as 'ran'
          - onFail: MARK_RAN
          # If we're generating SQL output for migrations instead of running via liquibase, fail the preconditions which means these migrations will be skipped
          - onSqlOutput: FAIL
          - or:
              - dbms:
                    type: mysql
              - dbms:
                    type: mariadb
        changes:
          - sql:
                sql: ALTER DATABASE CHARACTER SET = utf8mb4 COLLATE = utf8mb4_unicode_ci;
  - changeSet:
        id: 108
        author: camsaul
        comment: Added 0.34.2
        failOnError: false
        preConditions:
          - onFail: MARK_RAN
          - onSqlOutput: FAIL
          - or:
              - dbms:
                    type: mysql
              - dbms:
                    type: mariadb
        changes:
          - sql:
                sql: ALTER TABLE `DATABASECHANGELOG` CONVERT TO CHARACTER SET utf8mb4 COLLATE utf8mb4_unicode_ci;
  - changeSet:
        id: 109
        author: camsaul
        comment: Added 0.34.2
        failOnError: false
        preConditions:
          - onFail: MARK_RAN
          - onSqlOutput: FAIL
          - or:
              - dbms:
                    type: mysql
              - dbms:
                    type: mariadb
        changes:
          - sql:
                sql: ALTER TABLE `DATABASECHANGELOGLOCK` CONVERT TO CHARACTER SET utf8mb4 COLLATE utf8mb4_unicode_ci;
  - changeSet:
        id: 110
        author: camsaul
        comment: Added 0.34.2
        failOnError: false
        preConditions:
          - onFail: MARK_RAN
          - onSqlOutput: FAIL
          - or:
              - dbms:
                    type: mysql
              - dbms:
                    type: mariadb
        changes:
          - sql:
                sql: ALTER TABLE `QRTZ_CALENDARS` CONVERT TO CHARACTER SET utf8mb4 COLLATE utf8mb4_unicode_ci;
  - changeSet:
        id: 111
        author: camsaul
        comment: Added 0.34.2
        failOnError: false
        preConditions:
          - onFail: MARK_RAN
          - onSqlOutput: FAIL
          - or:
              - dbms:
                    type: mysql
              - dbms:
                    type: mariadb
        changes:
          - sql:
                sql: ALTER TABLE `QRTZ_FIRED_TRIGGERS` CONVERT TO CHARACTER SET utf8mb4 COLLATE utf8mb4_unicode_ci;
  - changeSet:
        id: 112
        author: camsaul
        comment: Added 0.34.2
        failOnError: false
        preConditions:
          - onFail: MARK_RAN
          - onSqlOutput: FAIL
          - or:
              - dbms:
                    type: mysql
              - dbms:
                    type: mariadb
        changes:
          - sql:
                sql: ALTER TABLE `QRTZ_JOB_DETAILS` CONVERT TO CHARACTER SET utf8mb4 COLLATE utf8mb4_unicode_ci;
  - changeSet:
        id: 113
        author: camsaul
        comment: Added 0.34.2
        failOnError: false
        preConditions:
          - onFail: MARK_RAN
          - onSqlOutput: FAIL
          - or:
              - dbms:
                    type: mysql
              - dbms:
                    type: mariadb
        changes:
          - sql:
                sql: ALTER TABLE `QRTZ_LOCKS` CONVERT TO CHARACTER SET utf8mb4 COLLATE utf8mb4_unicode_ci;
  - changeSet:
        id: 114
        author: camsaul
        comment: Added 0.34.2
        failOnError: false
        preConditions:
          - onFail: MARK_RAN
          - onSqlOutput: FAIL
          - or:
              - dbms:
                    type: mysql
              - dbms:
                    type: mariadb
        changes:
          - sql:
                sql: ALTER TABLE `QRTZ_PAUSED_TRIGGER_GRPS` CONVERT TO CHARACTER SET utf8mb4 COLLATE utf8mb4_unicode_ci;
  - changeSet:
        id: 115
        author: camsaul
        comment: Added 0.34.2
        failOnError: false
        preConditions:
          - onFail: MARK_RAN
          - onSqlOutput: FAIL
          - or:
              - dbms:
                    type: mysql
              - dbms:
                    type: mariadb
        changes:
          - sql:
                sql: ALTER TABLE `QRTZ_SCHEDULER_STATE` CONVERT TO CHARACTER SET utf8mb4 COLLATE utf8mb4_unicode_ci;
  - changeSet:
        id: 116
        author: camsaul
        comment: Added 0.34.2
        failOnError: false
        preConditions:
          - onFail: MARK_RAN
          - onSqlOutput: FAIL
          - or:
              - dbms:
                    type: mysql
              - dbms:
                    type: mariadb
        changes:
          - sql:
                sql: ALTER TABLE `core_user` CONVERT TO CHARACTER SET utf8mb4 COLLATE utf8mb4_unicode_ci;
  - changeSet:
        id: 117
        author: camsaul
        comment: Added 0.34.2
        failOnError: false
        preConditions:
          - onFail: MARK_RAN
          - onSqlOutput: FAIL
          - or:
              - dbms:
                    type: mysql
              - dbms:
                    type: mariadb
        changes:
          - sql:
                sql: ALTER TABLE `data_migrations` CONVERT TO CHARACTER SET utf8mb4 COLLATE utf8mb4_unicode_ci;
  - changeSet:
        id: 118
        author: camsaul
        comment: Added 0.34.2
        failOnError: false
        preConditions:
          - onFail: MARK_RAN
          - onSqlOutput: FAIL
          - or:
              - dbms:
                    type: mysql
              - dbms:
                    type: mariadb
        changes:
          - sql:
                sql: ALTER TABLE `dependency` CONVERT TO CHARACTER SET utf8mb4 COLLATE utf8mb4_unicode_ci;
  - changeSet:
        id: 119
        author: camsaul
        comment: Added 0.34.2
        failOnError: false
        preConditions:
          - onFail: MARK_RAN
          - onSqlOutput: FAIL
          - or:
              - dbms:
                    type: mysql
              - dbms:
                    type: mariadb
        changes:
          - sql:
                sql: ALTER TABLE `label` CONVERT TO CHARACTER SET utf8mb4 COLLATE utf8mb4_unicode_ci;
  - changeSet:
        id: 120
        author: camsaul
        comment: Added 0.34.2
        failOnError: false
        preConditions:
          - onFail: MARK_RAN
          - onSqlOutput: FAIL
          - or:
              - dbms:
                    type: mysql
              - dbms:
                    type: mariadb
        changes:
          - sql:
                sql: ALTER TABLE `metabase_database` CONVERT TO CHARACTER SET utf8mb4 COLLATE utf8mb4_unicode_ci;
  - changeSet:
        id: 121
        author: camsaul
        comment: Added 0.34.2
        failOnError: false
        preConditions:
          - onFail: MARK_RAN
          - onSqlOutput: FAIL
          - or:
              - dbms:
                    type: mysql
              - dbms:
                    type: mariadb
        changes:
          - sql:
                sql: ALTER TABLE `permissions_group` CONVERT TO CHARACTER SET utf8mb4 COLLATE utf8mb4_unicode_ci;
  - changeSet:
        id: 122
        author: camsaul
        comment: Added 0.34.2
        failOnError: false
        preConditions:
          - onFail: MARK_RAN
          - onSqlOutput: FAIL
          - or:
              - dbms:
                    type: mysql
              - dbms:
                    type: mariadb
        changes:
          - sql:
                sql: ALTER TABLE `query` CONVERT TO CHARACTER SET utf8mb4 COLLATE utf8mb4_unicode_ci;
  - changeSet:
        id: 123
        author: camsaul
        comment: Added 0.34.2
        failOnError: false
        preConditions:
          - onFail: MARK_RAN
          - onSqlOutput: FAIL
          - or:
              - dbms:
                    type: mysql
              - dbms:
                    type: mariadb
        changes:
          - sql:
                sql: ALTER TABLE `query_cache` CONVERT TO CHARACTER SET utf8mb4 COLLATE utf8mb4_unicode_ci;
  - changeSet:
        id: 124
        author: camsaul
        comment: Added 0.34.2
        failOnError: false
        preConditions:
          - onFail: MARK_RAN
          - onSqlOutput: FAIL
          - or:
              - dbms:
                    type: mysql
              - dbms:
                    type: mariadb
        changes:
          - sql:
                sql: ALTER TABLE `query_execution` CONVERT TO CHARACTER SET utf8mb4 COLLATE utf8mb4_unicode_ci;
  - changeSet:
        id: 125
        author: camsaul
        comment: Added 0.34.2
        failOnError: false
        preConditions:
          - onFail: MARK_RAN
          - onSqlOutput: FAIL
          - or:
              - dbms:
                    type: mysql
              - dbms:
                    type: mariadb
        changes:
          - sql:
                sql: ALTER TABLE `setting` CONVERT TO CHARACTER SET utf8mb4 COLLATE utf8mb4_unicode_ci;
  - changeSet:
        id: 126
        author: camsaul
        comment: Added 0.34.2
        failOnError: false
        preConditions:
          - onFail: MARK_RAN
          - onSqlOutput: FAIL
          - or:
              - dbms:
                    type: mysql
              - dbms:
                    type: mariadb
        changes:
          - sql:
                sql: ALTER TABLE `task_history` CONVERT TO CHARACTER SET utf8mb4 COLLATE utf8mb4_unicode_ci;
  - changeSet:
        id: 127
        author: camsaul
        comment: Added 0.34.2
        failOnError: false
        preConditions:
          - onFail: MARK_RAN
          - onSqlOutput: FAIL
          - or:
              - dbms:
                    type: mysql
              - dbms:
                    type: mariadb
        changes:
          - sql:
                sql: ALTER TABLE `QRTZ_TRIGGERS` CONVERT TO CHARACTER SET utf8mb4 COLLATE utf8mb4_unicode_ci;
  - changeSet:
        id: 128
        author: camsaul
        comment: Added 0.34.2
        failOnError: false
        preConditions:
          - onFail: MARK_RAN
          - onSqlOutput: FAIL
          - or:
              - dbms:
                    type: mysql
              - dbms:
                    type: mariadb
        changes:
          - sql:
                sql: ALTER TABLE `activity` CONVERT TO CHARACTER SET utf8mb4 COLLATE utf8mb4_unicode_ci;
  - changeSet:
        id: 129
        author: camsaul
        comment: Added 0.34.2
        failOnError: false
        preConditions:
          - onFail: MARK_RAN
          - onSqlOutput: FAIL
          - or:
              - dbms:
                    type: mysql
              - dbms:
                    type: mariadb
        changes:
          - sql:
                sql: ALTER TABLE `collection` CONVERT TO CHARACTER SET utf8mb4 COLLATE utf8mb4_unicode_ci;
  - changeSet:
        id: 130
        author: camsaul
        comment: Added 0.34.2
        failOnError: false
        preConditions:
          - onFail: MARK_RAN
          - onSqlOutput: FAIL
          - or:
              - dbms:
                    type: mysql
              - dbms:
                    type: mariadb
        changes:
          - sql:
                sql: ALTER TABLE `collection_revision` CONVERT TO CHARACTER SET utf8mb4 COLLATE utf8mb4_unicode_ci;
  - changeSet:
        id: 131
        author: camsaul
        comment: Added 0.34.2
        failOnError: false
        preConditions:
          - onFail: MARK_RAN
          - onSqlOutput: FAIL
          - or:
              - dbms:
                    type: mysql
              - dbms:
                    type: mariadb
        changes:
          - sql:
                sql: ALTER TABLE `computation_job` CONVERT TO CHARACTER SET utf8mb4 COLLATE utf8mb4_unicode_ci;
  - changeSet:
        id: 132
        author: camsaul
        comment: Added 0.34.2
        failOnError: false
        preConditions:
          - onFail: MARK_RAN
          - onSqlOutput: FAIL
          - or:
              - dbms:
                    type: mysql
              - dbms:
                    type: mariadb
        changes:
          - sql:
                sql: ALTER TABLE `core_session` CONVERT TO CHARACTER SET utf8mb4 COLLATE utf8mb4_unicode_ci;
  - changeSet:
        id: 133
        author: camsaul
        comment: Added 0.34.2
        failOnError: false
        preConditions:
          - onFail: MARK_RAN
          - onSqlOutput: FAIL
          - or:
              - dbms:
                    type: mysql
              - dbms:
                    type: mariadb
        changes:
          - sql:
                sql: ALTER TABLE `metabase_table` CONVERT TO CHARACTER SET utf8mb4 COLLATE utf8mb4_unicode_ci;
  - changeSet:
        id: 134
        author: camsaul
        comment: Added 0.34.2
        failOnError: false
        preConditions:
          - onFail: MARK_RAN
          - onSqlOutput: FAIL
          - or:
              - dbms:
                    type: mysql
              - dbms:
                    type: mariadb
        changes:
          - sql:
                sql: ALTER TABLE `permissions` CONVERT TO CHARACTER SET utf8mb4 COLLATE utf8mb4_unicode_ci;
  - changeSet:
        id: 135
        author: camsaul
        comment: Added 0.34.2
        failOnError: false
        preConditions:
          - onFail: MARK_RAN
          - onSqlOutput: FAIL
          - or:
              - dbms:
                    type: mysql
              - dbms:
                    type: mariadb
        changes:
          - sql:
                sql: ALTER TABLE `permissions_revision` CONVERT TO CHARACTER SET utf8mb4 COLLATE utf8mb4_unicode_ci;
  - changeSet:
        id: 136
        author: camsaul
        comment: Added 0.34.2
        failOnError: false
        preConditions:
          - onFail: MARK_RAN
          - onSqlOutput: FAIL
          - or:
              - dbms:
                    type: mysql
              - dbms:
                    type: mariadb
        changes:
          - sql:
                sql: ALTER TABLE `revision` CONVERT TO CHARACTER SET utf8mb4 COLLATE utf8mb4_unicode_ci;
  - changeSet:
        id: 137
        author: camsaul
        comment: Added 0.34.2
        failOnError: false
        preConditions:
          - onFail: MARK_RAN
          - onSqlOutput: FAIL
          - or:
              - dbms:
                    type: mysql
              - dbms:
                    type: mariadb
        changes:
          - sql:
                sql: ALTER TABLE `view_log` CONVERT TO CHARACTER SET utf8mb4 COLLATE utf8mb4_unicode_ci;
  - changeSet:
        id: 138
        author: camsaul
        comment: Added 0.34.2
        failOnError: false
        preConditions:
          - onFail: MARK_RAN
          - onSqlOutput: FAIL
          - or:
              - dbms:
                    type: mysql
              - dbms:
                    type: mariadb
        changes:
          - sql:
                sql: ALTER TABLE `QRTZ_BLOB_TRIGGERS` CONVERT TO CHARACTER SET utf8mb4 COLLATE utf8mb4_unicode_ci;
  - changeSet:
        id: 139
        author: camsaul
        comment: Added 0.34.2
        failOnError: false
        preConditions:
          - onFail: MARK_RAN
          - onSqlOutput: FAIL
          - or:
              - dbms:
                    type: mysql
              - dbms:
                    type: mariadb
        changes:
          - sql:
                sql: ALTER TABLE `QRTZ_CRON_TRIGGERS` CONVERT TO CHARACTER SET utf8mb4 COLLATE utf8mb4_unicode_ci;
  - changeSet:
        id: 140
        author: camsaul
        comment: Added 0.34.2
        failOnError: false
        preConditions:
          - onFail: MARK_RAN
          - onSqlOutput: FAIL
          - or:
              - dbms:
                    type: mysql
              - dbms:
                    type: mariadb
        changes:
          - sql:
                sql: ALTER TABLE `QRTZ_SIMPLE_TRIGGERS` CONVERT TO CHARACTER SET utf8mb4 COLLATE utf8mb4_unicode_ci;
  - changeSet:
        id: 141
        author: camsaul
        comment: Added 0.34.2
        failOnError: false
        preConditions:
          - onFail: MARK_RAN
          - onSqlOutput: FAIL
          - or:
              - dbms:
                    type: mysql
              - dbms:
                    type: mariadb
        changes:
          - sql:
                sql: ALTER TABLE `QRTZ_SIMPROP_TRIGGERS` CONVERT TO CHARACTER SET utf8mb4 COLLATE utf8mb4_unicode_ci;
  - changeSet:
        id: 142
        author: camsaul
        comment: Added 0.34.2
        failOnError: false
        preConditions:
          - onFail: MARK_RAN
          - onSqlOutput: FAIL
          - or:
              - dbms:
                    type: mysql
              - dbms:
                    type: mariadb
        changes:
          - sql:
                sql: ALTER TABLE `computation_job_result` CONVERT TO CHARACTER SET utf8mb4 COLLATE utf8mb4_unicode_ci;
  - changeSet:
        id: 143
        author: camsaul
        comment: Added 0.34.2
        failOnError: false
        preConditions:
          - onFail: MARK_RAN
          - onSqlOutput: FAIL
          - or:
              - dbms:
                    type: mysql
              - dbms:
                    type: mariadb
        changes:
          - sql:
                sql: ALTER TABLE `metabase_field` CONVERT TO CHARACTER SET utf8mb4 COLLATE utf8mb4_unicode_ci;
  - changeSet:
        id: 144
        author: camsaul
        comment: Added 0.34.2
        failOnError: false
        preConditions:
          - onFail: MARK_RAN
          - onSqlOutput: FAIL
          - or:
              - dbms:
                    type: mysql
              - dbms:
                    type: mariadb
        changes:
          - sql:
                sql: ALTER TABLE `permissions_group_membership` CONVERT TO CHARACTER SET utf8mb4 COLLATE utf8mb4_unicode_ci;
  - changeSet:
        id: 145
        author: camsaul
        comment: Added 0.34.2
        failOnError: false
        preConditions:
          - onFail: MARK_RAN
          - onSqlOutput: FAIL
          - or:
              - dbms:
                    type: mysql
              - dbms:
                    type: mariadb
        changes:
          - sql:
                sql: ALTER TABLE `pulse` CONVERT TO CHARACTER SET utf8mb4 COLLATE utf8mb4_unicode_ci;
  - changeSet:
        id: 146
        author: camsaul
        comment: Added 0.34.2
        failOnError: false
        preConditions:
          - onFail: MARK_RAN
          - onSqlOutput: FAIL
          - or:
              - dbms:
                    type: mysql
              - dbms:
                    type: mariadb
        changes:
          - sql:
                sql: ALTER TABLE `report_dashboard` CONVERT TO CHARACTER SET utf8mb4 COLLATE utf8mb4_unicode_ci;
  - changeSet:
        id: 147
        author: camsaul
        comment: Added 0.34.2
        failOnError: false
        preConditions:
          - onFail: MARK_RAN
          - onSqlOutput: FAIL
          - or:
              - dbms:
                    type: mysql
              - dbms:
                    type: mariadb
        changes:
          - sql:
                sql: ALTER TABLE `dashboard_favorite` CONVERT TO CHARACTER SET utf8mb4 COLLATE utf8mb4_unicode_ci;
  - changeSet:
        id: 148
        author: camsaul
        comment: Added 0.34.2
        failOnError: false
        preConditions:
          - onFail: MARK_RAN
          - onSqlOutput: FAIL
          - or:
              - dbms:
                    type: mysql
              - dbms:
                    type: mariadb
        changes:
          - sql:
                sql: ALTER TABLE `dimension` CONVERT TO CHARACTER SET utf8mb4 COLLATE utf8mb4_unicode_ci;
  - changeSet:
        id: 149
        author: camsaul
        comment: Added 0.34.2
        failOnError: false
        preConditions:
          - onFail: MARK_RAN
          - onSqlOutput: FAIL
          - or:
              - dbms:
                    type: mysql
              - dbms:
                    type: mariadb
        changes:
          - sql:
                sql: ALTER TABLE `metabase_fieldvalues` CONVERT TO CHARACTER SET utf8mb4 COLLATE utf8mb4_unicode_ci;
  - changeSet:
        id: 150
        author: camsaul
        comment: Added 0.34.2
        failOnError: false
        preConditions:
          - onFail: MARK_RAN
          - onSqlOutput: FAIL
          - or:
              - dbms:
                    type: mysql
              - dbms:
                    type: mariadb
        changes:
          - sql:
                sql: ALTER TABLE `metric` CONVERT TO CHARACTER SET utf8mb4 COLLATE utf8mb4_unicode_ci;
  - changeSet:
        id: 151
        author: camsaul
        comment: Added 0.34.2
        failOnError: false
        preConditions:
          - onFail: MARK_RAN
          - onSqlOutput: FAIL
          - or:
              - dbms:
                    type: mysql
              - dbms:
                    type: mariadb
        changes:
          - sql:
                sql: ALTER TABLE `pulse_channel` CONVERT TO CHARACTER SET utf8mb4 COLLATE utf8mb4_unicode_ci;
  - changeSet:
        id: 152
        author: camsaul
        comment: Added 0.34.2
        failOnError: false
        preConditions:
          - onFail: MARK_RAN
          - onSqlOutput: FAIL
          - or:
              - dbms:
                    type: mysql
              - dbms:
                    type: mariadb
        changes:
          - sql:
                sql: ALTER TABLE `segment` CONVERT TO CHARACTER SET utf8mb4 COLLATE utf8mb4_unicode_ci;
  - changeSet:
        id: 153
        author: camsaul
        comment: Added 0.34.2
        failOnError: false
        preConditions:
          - onFail: MARK_RAN
          - onSqlOutput: FAIL
          - or:
              - dbms:
                    type: mysql
              - dbms:
                    type: mariadb
        changes:
          - sql:
                sql: ALTER TABLE `pulse_channel_recipient` CONVERT TO CHARACTER SET utf8mb4 COLLATE utf8mb4_unicode_ci;
  - changeSet:
        id: 154
        author: camsaul
        comment: Added 0.34.2
        failOnError: false
        preConditions:
          - onFail: MARK_RAN
          - onSqlOutput: FAIL
          - or:
              - dbms:
                    type: mysql
              - dbms:
                    type: mariadb
        changes:
          - sql:
                sql: ALTER TABLE `report_card` CONVERT TO CHARACTER SET utf8mb4 COLLATE utf8mb4_unicode_ci;
  - changeSet:
        id: 155
        author: camsaul
        comment: Added 0.34.2
        failOnError: false
        preConditions:
          - onFail: MARK_RAN
          - onSqlOutput: FAIL
          - or:
              - dbms:
                    type: mysql
              - dbms:
                    type: mariadb
        changes:
          - sql:
                sql: ALTER TABLE `metric_important_field` CONVERT TO CHARACTER SET utf8mb4 COLLATE utf8mb4_unicode_ci;
  - changeSet:
        id: 156
        author: camsaul
        comment: Added 0.34.2
        failOnError: false
        preConditions:
          - onFail: MARK_RAN
          - onSqlOutput: FAIL
          - or:
              - dbms:
                    type: mysql
              - dbms:
                    type: mariadb
        changes:
          - sql:
                sql: ALTER TABLE `report_cardfavorite` CONVERT TO CHARACTER SET utf8mb4 COLLATE utf8mb4_unicode_ci;
  - changeSet:
        id: 157
        author: camsaul
        comment: Added 0.34.2
        failOnError: false
        preConditions:
          - onFail: MARK_RAN
          - onSqlOutput: FAIL
          - or:
              - dbms:
                    type: mysql
              - dbms:
                    type: mariadb
        changes:
          - sql:
                sql: ALTER TABLE `card_label` CONVERT TO CHARACTER SET utf8mb4 COLLATE utf8mb4_unicode_ci;
  - changeSet:
        id: 158
        author: camsaul
        comment: Added 0.34.2
        failOnError: false
        preConditions:
          - onFail: MARK_RAN
          - onSqlOutput: FAIL
          - or:
              - dbms:
                    type: mysql
              - dbms:
                    type: mariadb
        changes:
          - sql:
                sql: ALTER TABLE `pulse_card` CONVERT TO CHARACTER SET utf8mb4 COLLATE utf8mb4_unicode_ci;
  - changeSet:
        id: 159
        author: camsaul
        comment: Added 0.34.2
        failOnError: false
        preConditions:
          - onFail: MARK_RAN
          - onSqlOutput: FAIL
          - or:
              - dbms:
                    type: mysql
              - dbms:
                    type: mariadb
        changes:
          - sql:
                sql: ALTER TABLE `report_dashboardcard` CONVERT TO CHARACTER SET utf8mb4 COLLATE utf8mb4_unicode_ci;
  - changeSet:
        id: 160
        author: camsaul
        comment: Added 0.34.2
        failOnError: false
        preConditions:
          - onFail: MARK_RAN
          - onSqlOutput: FAIL
          - or:
              - dbms:
                    type: mysql
              - dbms:
                    type: mariadb
        changes:
          - sql:
                sql: ALTER TABLE `dashboardcard_series` CONVERT TO CHARACTER SET utf8mb4 COLLATE utf8mb4_unicode_ci;

# [161 has been removed. Superceded by 166]

# Drop the old query_queryexecution table if present. This was replaced by query_execution in 0.23.0. This was
# formerly a data migration but was converted to a Liquibase migration so people running migrations manually will
# still have the Table dropped.

  - changeSet:
      id: 162
      author: camsaul
      comment: 'Added 0.23.0 as a data migration; converted to Liquibase migration in 0.35.0'
      preConditions:
        - onFail: MARK_RAN
        - tableExists:
            tableName: query_queryexecution
      changes:
        - dropTable:
            tableName: query_queryexecution

# Drop Card.read_permissions. Prior to 0.30.0 Card permissions were always based on the Database/Table(s) being
# queried (i.e., the permissions model we use for ad-hoc queries). These permissions were calculated and stored in
# `read_permissions` for performance reasons. In 0.30.0, we switched to having Card permissions always be inherited
# from their parent Collection, and the column hasn't been used since then. Time to let it go.

  - changeSet:
      id: 163
      author: camsaul
      comment: 'Added 0.35.0'
      changes:
        - dropColumn:
            tableName: report_card
            columnName: read_permissions

# Add User `locale` -- when set, this User will see the Metabase in this Locale rather than the system default Locale
# (the `site-locale` Setting).

  - changeSet:
      id: 164
      author: camsaul
      comment: 'Added 0.35.0'
      changes:
        - addColumn:
            tableName: core_user
            columns:
              - column:
                  name: locale
                  remarks: 'Preferred ISO locale (language/country) code, e.g "en" or "en-US", for this User. Overrides site default.'
                  type: varchar(5)

# Add Field `database_position` to keep the order in which fields are ordered in the DB, `custom_position` for custom
# position; and Table `field_order` setting.

  - changeSet:
      id: 165
      author: sb
      comment: 'Added field_order to Table and database_position to Field'
      validCheckSum: ANY
      changes:
        - addColumn:
            tableName: metabase_field
            columns:
              - column:
                  name: database_position
                  type: int
                  defaultValueNumeric: 0
                  constraints:
                    nullable: false
        - addColumn:
            tableName: metabase_field
            columns:
              - column:
                  name: custom_position
                  type: int
                  defaultValueNumeric: 0
                  constraints:
                    nullable: false
        - addColumn:
            tableName: metabase_table
            columns:
              - column:
                  name: field_order
                  type: varchar(254)
                  defaultValue: database
                  constraints:
                    nullable: false
        - sql:
            sql: update metabase_field set database_position = id

# Change field_values.updated_at and query_cache.updated_at from datetime to timestamp [with time zone] to get >
# second resolution on MySQL.
#
# query_cache.updated_at was originally converted to a timestamp in 161, but we used `timestamp` instead of
# `timestamp(6)`. It is converted correctly here.

  - changeSet:
      id: 166
      author: camsaul
      comment: Added 0.36.0/1.35.4
      changes:
        - modifyDataType:
            tableName: metabase_fieldvalues
            columnName: updated_at
            newDataType: ${timestamp_type}
        - modifyDataType:
            tableName: query_cache
            columnName: updated_at
            newDataType: ${timestamp_type}

# Create the native query snippets table, intended to store snippets and their metadata
  - changeSet:
      id: 167
      author: walterl, camsaul
      validCheckSum: ANY
      comment: 'Added 0.36.0'
      changes:
        # If an older version of this Table was created locally (during dev) drop it, we have an updated definition
        - sql:
            sql: drop table if exists native_query_snippet
        - createTable:
            tableName: native_query_snippet
            remarks: 'Query snippets (raw text) to be substituted in native queries'
            columns:
              - column:
                  name: id
                  type: int
                  autoIncrement: true
                  constraints:
                    primaryKey: true
                    nullable: false
              - column:
                  name: name
                  type: VARCHAR(254)
                  remarks: 'Name of the query snippet'
                  constraints:
                    nullable: false
                    unique: true
              - column:
                  name: description
                  type: text
              - column:
                  name: content
                  type: text
                  remarks: 'Raw query snippet'
                  constraints:
                    nullable: false
              - column:
                  name: creator_id
                  type: int
                  constraints:
                    nullable: false
                    referencedTableName: core_user
                    referencedColumnNames: id
                    foreignKeyName: fk_snippet_creator_id
                    # This primarily affects tests because under normal
                    # circumstances we don't delete Users, we just archive them
                    deleteCascade: true
              - column:
                  name: archived
                  type: boolean
                  defaultValueBoolean: false
                  constraints:
                    nullable: false
              - column:
                  name: created_at
                  type: ${timestamp_type}
                  # it seems like defaultValueComputed actaully just ends
                  # getting ignored anyway -- see
                  # https://stackoverflow.com/questions/58816496/force-liquibase-to-current-timestamp-instead-of-now
                  # We set a custom value for MySQL/MariaDB in MetabaseMySqlCreateTableSqlGenerator.java
                  defaultValueComputed: current_timestamp
                  constraints:
                    nullable: false
              - column:
                  name: updated_at
                  type: ${timestamp_type}
                  defaultValueComputed: current_timestamp
                  constraints:
                    nullable: false
        # Needed to efficiently enforce the unique constraint on name and so we can lookup by name as well.
        - createIndex:
            tableName: native_query_snippet
            indexName: idx_snippet_name
            columns:
              - column:
                  name: name

# Convert query execution from DATETIME to TIMESTAMP(6) so have normalize TZ
# offset and so MySQL/MariaDB has better than second precision

  - changeSet:
      id: 168
      author: camsaul
      comment: Added 0.36.0
      changes:
        - modifyDataType:
            tableName: query_execution
            columnName: started_at
            newDataType: ${timestamp_type}

# Remove `Table.rows`, which hasn't been used for years now. Older versions of Metabase used to store the row count in
# this column but we disabled it a long time ago for performance reasons. Now it's time to remove it entirely.

  - changeSet:
      id: 169
      author: camsaul
      comment: Added 0.36.0
      changes:
        - dropColumn:
            tableName: metabase_table
            columnName: rows

# Remove fields_hash from Table model, as we no longer skip sync steps if metadata
# hash hasn't changed.

  - changeSet:
      id: 170
      author: sb
      comment: Added 0.36.0
      changes:
        - dropColumn:
            tableName: metabase_table
            columnName: fields_hash

# In EE, NativeQuerySnippets have a permissions system based on "snippet folders" which are Collections under the
# hood. However, these Collections live in a separate "namespace" -- a completely separate hierarchy of Collections.

  - changeSet:
      id: 171
      author: camsaul
      validCheckSum: ANY
      comment: Added 0.36.0
      changes:
        - addColumn:
            tableName: native_query_snippet
            columns:
              - column:
                  name: collection_id
                  type: int
                  remarks: 'ID of the Snippet Folder (Collection) this Snippet is in, if any'
                  constraints:
                    nullable: true
                    referencedTableName: collection
                    referencedColumnNames: id
                    foreignKeyName: fk_snippet_collection_id
                    deleteCascade: true
        - createIndex:
            tableName: native_query_snippet
            indexName: idx_snippet_collection_id
            columns:
              - column:
                  name: collection_id

  - changeSet:
      id: 172
      author: camsaul
      comment: Added 0.36.0
      changes:
        - addColumn:
            tableName: collection
            columns:
              - column:
                  name: namespace
                  type: varchar(254)
                  remarks: 'The namespace (hierachy) this Collection belongs to. NULL means the Collection is in the default namespace.'
                  constraints:
                    nullable: true

# These migrations convert various FK constraints in the DB to ones with ON DELETE CASCADE so the DB can handle this
# instead of relying on Toucan pre-delete methods to do it, which are subject to race conditions.

  # activity.user_id -> core_user.id
  - changeSet:
      id: 173
      author: camsaul
      comment: Added 0.36.0
      changes:
        - dropForeignKeyConstraint:
            baseTableName: activity
            constraintName: fk_activity_ref_user_id

  - changeSet:
      id: 174
      author: camsaul
      comment: Added 0.36.0
      changes:
        - addForeignKeyConstraint:
            baseTableName: activity
            baseColumnNames: user_id
            referencedTableName: core_user
            referencedColumnNames: id
            constraintName: fk_activity_ref_user_id
            onDelete: CASCADE

  # card_label.card_id -> report_card.id
  - changeSet:
      id: 175
      author: camsaul
      comment: Added 0.36.0
      changes:
        - dropForeignKeyConstraint:
            baseTableName: card_label
            constraintName: fk_card_label_ref_card_id

  - changeSet:
      id: 176
      author: camsaul
      comment: Added 0.36.0
      changes:
        - addForeignKeyConstraint:
            baseTableName: card_label
            baseColumnNames: card_id
            referencedTableName: report_card
            referencedColumnNames: id
            constraintName: fk_card_label_ref_card_id
            onDelete: CASCADE

  # card_label.label_id -> label.id
  - changeSet:
      id: 177
      author: camsaul
      comment: Added 0.36.0
      changes:
        - dropForeignKeyConstraint:
            baseTableName: card_label
            constraintName: fk_card_label_ref_label_id

  - changeSet:
      id: 178
      author: camsaul
      comment: Added 0.36.0
      changes:
        - addForeignKeyConstraint:
            baseTableName: card_label
            baseColumnNames: label_id
            referencedTableName: label
            referencedColumnNames: id
            constraintName: fk_card_label_ref_label_id
            onDelete: CASCADE

  # collection.personal_owner_id -> core_user.id
  - changeSet:
      id: 179
      author: camsaul
      comment: Added 0.36.0
      changes:
        - dropForeignKeyConstraint:
            baseTableName: collection
            constraintName: fk_collection_personal_owner_id

  - changeSet:
      id: 180
      author: camsaul
      comment: Added 0.36.0
      changes:
        - addForeignKeyConstraint:
            baseTableName: collection
            baseColumnNames: personal_owner_id
            referencedTableName: core_user
            referencedColumnNames: id
            constraintName: fk_collection_personal_owner_id
            onDelete: CASCADE

  # collection_revision.user_id -> core_user.id
  - changeSet:
      id: 181
      author: camsaul
      comment: Added 0.36.0
      changes:
        - dropForeignKeyConstraint:
            baseTableName: collection_revision
            constraintName: fk_collection_revision_user_id

  - changeSet:
      id: 182
      author: camsaul
      comment: Added 0.36.0
      changes:
        - addForeignKeyConstraint:
            baseTableName: collection_revision
            baseColumnNames: user_id
            referencedTableName: core_user
            referencedColumnNames: id
            constraintName: fk_collection_revision_user_id
            onDelete: CASCADE

  # computation_job.creator_id -> core_user.id
  - changeSet:
      id: 183
      author: camsaul
      comment: Added 0.36.0
      changes:
        - dropForeignKeyConstraint:
            baseTableName: computation_job
            constraintName: fk_computation_job_ref_user_id

  - changeSet:
      id: 184
      author: camsaul
      comment: Added 0.36.0
      changes:
        - addForeignKeyConstraint:
            baseTableName: computation_job
            baseColumnNames: creator_id
            referencedTableName: core_user
            referencedColumnNames: id
            constraintName: fk_computation_job_ref_user_id
            onDelete: CASCADE

  # computation_job_result.job_id -> computation_job.id
  - changeSet:
      id: 185
      author: camsaul
      comment: Added 0.36.0
      changes:
        - dropForeignKeyConstraint:
            baseTableName: computation_job_result
            constraintName: fk_computation_result_ref_job_id

  - changeSet:
      id: 186
      author: camsaul
      comment: Added 0.36.0
      changes:
        - addForeignKeyConstraint:
            baseTableName: computation_job_result
            baseColumnNames: job_id
            referencedTableName: computation_job
            referencedColumnNames: id
            constraintName: fk_computation_result_ref_job_id
            onDelete: CASCADE

  # core_session.user_id -> core_user.id
  - changeSet:
      id: 187
      author: camsaul
      comment: Added 0.36.0
      changes:
        - dropForeignKeyConstraint:
            baseTableName: core_session
            constraintName: fk_session_ref_user_id

  - changeSet:
      id: 188
      author: camsaul
      comment: Added 0.36.0
      changes:
        - addForeignKeyConstraint:
            baseTableName: core_session
            baseColumnNames: user_id
            referencedTableName: core_user
            referencedColumnNames: id
            constraintName: fk_session_ref_user_id
            onDelete: CASCADE

  # dashboardcard_series.card_id -> report_card.id
  - changeSet:
      id: 189
      author: camsaul
      comment: Added 0.36.0
      changes:
        - dropForeignKeyConstraint:
            baseTableName: dashboardcard_series
            constraintName: fk_dashboardcard_series_ref_card_id

  - changeSet:
      id: 190
      author: camsaul
      comment: Added 0.36.0
      changes:
        - addForeignKeyConstraint:
            baseTableName: dashboardcard_series
            baseColumnNames: card_id
            referencedTableName: report_card
            referencedColumnNames: id
            constraintName: fk_dashboardcard_series_ref_card_id
            onDelete: CASCADE

  # dashboardcard_series.dashboardcard_id -> report_dashboardcard.id
  - changeSet:
      id: 191
      author: camsaul
      comment: Added 0.36.0
      changes:
        - dropForeignKeyConstraint:
            baseTableName: dashboardcard_series
            constraintName: fk_dashboardcard_series_ref_dashboardcard_id

  - changeSet:
      id: 192
      author: camsaul
      comment: Added 0.36.0
      changes:
        - addForeignKeyConstraint:
            baseTableName: dashboardcard_series
            baseColumnNames: dashboardcard_id
            referencedTableName: report_dashboardcard
            referencedColumnNames: id
            constraintName: fk_dashboardcard_series_ref_dashboardcard_id
            onDelete: CASCADE

  # group_table_access_policy.card_id -> report_card.id
  - changeSet:
      id: 193
      author: camsaul
      comment: Added 0.36.0
      changes:
        - dropForeignKeyConstraint:
            baseTableName: group_table_access_policy
            constraintName: fk_gtap_card_id

  - changeSet:
      id: 194
      author: camsaul
      comment: Added 0.36.0
      changes:
        - addForeignKeyConstraint:
            baseTableName: group_table_access_policy
            baseColumnNames: card_id
            referencedTableName: report_card
            referencedColumnNames: id
            constraintName: fk_gtap_card_id
            onDelete: CASCADE

  # metabase_field.parent_id -> metabase_field.id
  - changeSet:
      id: 195
      author: camsaul
      comment: Added 0.36.0
      changes:
        - dropForeignKeyConstraint:
            baseTableName: metabase_field
            constraintName: fk_field_parent_ref_field_id

  - changeSet:
      id: 196
      author: camsaul
      comment: Added 0.36.0
      changes:
        - addForeignKeyConstraint:
            baseTableName: metabase_field
            baseColumnNames: parent_id
            referencedTableName: metabase_field
            referencedColumnNames: id
            constraintName: fk_field_parent_ref_field_id
            onDelete: CASCADE

  # metabase_field.table_id -> metabase_table.id
  - changeSet:
      id: 197
      author: camsaul
      comment: Added 0.36.0
      changes:
        - dropForeignKeyConstraint:
            baseTableName: metabase_field
            constraintName: fk_field_ref_table_id

  - changeSet:
      id: 198
      author: camsaul
      comment: Added 0.36.0
      changes:
        - addForeignKeyConstraint:
            baseTableName: metabase_field
            baseColumnNames: table_id
            referencedTableName: metabase_table
            referencedColumnNames: id
            constraintName: fk_field_ref_table_id
            onDelete: CASCADE

  # metabase_fieldvalues.field_id -> metabase_field.id
  - changeSet:
      id: 199
      author: camsaul
      comment: Added 0.36.0
      changes:
        - dropForeignKeyConstraint:
            baseTableName: metabase_fieldvalues
            constraintName: fk_fieldvalues_ref_field_id

  - changeSet:
      id: 200
      author: camsaul
      comment: Added 0.36.0
      changes:
        - addForeignKeyConstraint:
            baseTableName: metabase_fieldvalues
            baseColumnNames: field_id
            referencedTableName: metabase_field
            referencedColumnNames: id
            constraintName: fk_fieldvalues_ref_field_id
            onDelete: CASCADE

  # metabase_table.db_id -> metabase_database.id
  - changeSet:
      id: 201
      author: camsaul
      comment: Added 0.36.0
      changes:
        - dropForeignKeyConstraint:
            baseTableName: metabase_table
            constraintName: fk_table_ref_database_id

  - changeSet:
      id: 202
      author: camsaul
      comment: Added 0.36.0
      changes:
        - addForeignKeyConstraint:
            baseTableName: metabase_table
            baseColumnNames: db_id
            referencedTableName: metabase_database
            referencedColumnNames: id
            constraintName: fk_table_ref_database_id
            onDelete: CASCADE

  # metric.creator_id -> core_user.id
  - changeSet:
      id: 203
      author: camsaul
      comment: Added 0.36.0
      changes:
        - dropForeignKeyConstraint:
            baseTableName: metric
            constraintName: fk_metric_ref_creator_id

  - changeSet:
      id: 204
      author: camsaul
      comment: Added 0.36.0
      changes:
        - addForeignKeyConstraint:
            baseTableName: metric
            baseColumnNames: creator_id
            referencedTableName: core_user
            referencedColumnNames: id
            constraintName: fk_metric_ref_creator_id
            onDelete: CASCADE

  # metric.table_id -> metabase_table.id
  - changeSet:
      id: 205
      author: camsaul
      comment: Added 0.36.0
      changes:
        - dropForeignKeyConstraint:
            baseTableName: metric
            constraintName: fk_metric_ref_table_id

  - changeSet:
      id: 206
      author: camsaul
      comment: Added 0.36.0
      changes:
        - addForeignKeyConstraint:
            baseTableName: metric
            baseColumnNames: table_id
            referencedTableName: metabase_table
            referencedColumnNames: id
            constraintName: fk_metric_ref_table_id
            onDelete: CASCADE

  # metric_important_field.field_id -> metabase_field.id
  - changeSet:
      id: 207
      author: camsaul
      comment: Added 0.36.0
      changes:
        - dropForeignKeyConstraint:
            baseTableName: metric_important_field
            constraintName: fk_metric_important_field_metabase_field_id

  - changeSet:
      id: 208
      author: camsaul
      comment: Added 0.36.0
      changes:
        - addForeignKeyConstraint:
            baseTableName: metric_important_field
            baseColumnNames: field_id
            referencedTableName: metabase_field
            referencedColumnNames: id
            constraintName: fk_metric_important_field_metabase_field_id
            onDelete: CASCADE

  # metric_important_field.metric_id -> metric.id
  - changeSet:
      id: 209
      author: camsaul
      comment: Added 0.36.0
      changes:
        - dropForeignKeyConstraint:
            baseTableName: metric_important_field
            constraintName: fk_metric_important_field_metric_id

  - changeSet:
      id: 210
      author: camsaul
      comment: Added 0.36.0
      changes:
        - addForeignKeyConstraint:
            baseTableName: metric_important_field
            baseColumnNames: metric_id
            referencedTableName: metric
            referencedColumnNames: id
            constraintName: fk_metric_important_field_metric_id
            onDelete: CASCADE

  # native_query_snippet.collection_id -> collection.id
  - changeSet:
      id: 211
      author: camsaul
      comment: Added 0.36.0
      changes:
        - dropForeignKeyConstraint:
            baseTableName: native_query_snippet
            constraintName: fk_snippet_collection_id

  - changeSet:
      id: 212
      author: camsaul
      comment: Added 0.36.0
      changes:
        - addForeignKeyConstraint:
            baseTableName: native_query_snippet
            baseColumnNames: collection_id
            referencedTableName: collection
            referencedColumnNames: id
            constraintName: fk_snippet_collection_id
            onDelete: SET NULL

  # permissions.group_id -> permissions_group.id
  - changeSet:
      id: 213
      author: camsaul
      comment: Added 0.36.0
      changes:
        - dropForeignKeyConstraint:
            baseTableName: permissions
            constraintName: fk_permissions_group_id

  - changeSet:
      id: 214
      author: camsaul
      comment: Added 0.36.0
      changes:
        - addForeignKeyConstraint:
            baseTableName: permissions
            baseColumnNames: group_id
            referencedTableName: permissions_group
            referencedColumnNames: id
            constraintName: fk_permissions_group_id
            onDelete: CASCADE

  # permissions_group_membership.group_id -> permissions_group.id
  - changeSet:
      id: 215
      author: camsaul
      comment: Added 0.36.0
      changes:
        - dropForeignKeyConstraint:
            baseTableName: permissions_group_membership
            constraintName: fk_permissions_group_group_id

  - changeSet:
      id: 216
      author: camsaul
      comment: Added 0.36.0
      changes:
        - addForeignKeyConstraint:
            baseTableName: permissions_group_membership
            baseColumnNames: group_id
            referencedTableName: permissions_group
            referencedColumnNames: id
            constraintName: fk_permissions_group_group_id
            onDelete: CASCADE

  # permissions_group_membership.user_id -> core_user.id
  - changeSet:
      id: 217
      author: camsaul
      comment: Added 0.36.0
      changes:
        - dropForeignKeyConstraint:
            baseTableName: permissions_group_membership
            constraintName: fk_permissions_group_membership_user_id

  - changeSet:
      id: 218
      author: camsaul
      comment: Added 0.36.0
      changes:
        - addForeignKeyConstraint:
            baseTableName: permissions_group_membership
            baseColumnNames: user_id
            referencedTableName: core_user
            referencedColumnNames: id
            constraintName: fk_permissions_group_membership_user_id
            onDelete: CASCADE

  # permissions_revision.user_id -> core_user.id
  - changeSet:
      id: 219
      author: camsaul
      comment: Added 0.36.0
      changes:
        - dropForeignKeyConstraint:
            baseTableName: permissions_revision
            constraintName: fk_permissions_revision_user_id

  - changeSet:
      id: 220
      author: camsaul
      comment: Added 0.36.0
      changes:
        - addForeignKeyConstraint:
            baseTableName: permissions_revision
            baseColumnNames: user_id
            referencedTableName: core_user
            referencedColumnNames: id
            constraintName: fk_permissions_revision_user_id
            onDelete: CASCADE

  # pulse.collection_id -> collection.id
  - changeSet:
      id: 221
      author: camsaul
      comment: Added 0.36.0
      changes:
        - dropForeignKeyConstraint:
            baseTableName: pulse
            constraintName: fk_pulse_collection_id

  - changeSet:
      id: 222
      author: camsaul
      comment: Added 0.36.0
      changes:
        - addForeignKeyConstraint:
            baseTableName: pulse
            baseColumnNames: collection_id
            referencedTableName: collection
            referencedColumnNames: id
            constraintName: fk_pulse_collection_id
            onDelete: SET NULL

  # pulse.creator_id -> core_user.id
  - changeSet:
      id: 223
      author: camsaul
      comment: Added 0.36.0
      changes:
        - dropForeignKeyConstraint:
            baseTableName: pulse
            constraintName: fk_pulse_ref_creator_id

  - changeSet:
      id: 224
      author: camsaul
      comment: Added 0.36.0
      changes:
        - addForeignKeyConstraint:
            baseTableName: pulse
            baseColumnNames: creator_id
            referencedTableName: core_user
            referencedColumnNames: id
            constraintName: fk_pulse_ref_creator_id
            onDelete: CASCADE

  # pulse_card.card_id -> report_card.id
  - changeSet:
      id: 225
      author: camsaul
      comment: Added 0.36.0
      changes:
        - dropForeignKeyConstraint:
            baseTableName: pulse_card
            constraintName: fk_pulse_card_ref_card_id

  - changeSet:
      id: 226
      author: camsaul
      comment: Added 0.36.0
      changes:
        - addForeignKeyConstraint:
            baseTableName: pulse_card
            baseColumnNames: card_id
            referencedTableName: report_card
            referencedColumnNames: id
            constraintName: fk_pulse_card_ref_card_id
            onDelete: CASCADE

  # pulse_card.pulse_id -> pulse.id
  - changeSet:
      id: 227
      author: camsaul
      comment: Added 0.36.0
      changes:
        - dropForeignKeyConstraint:
            baseTableName: pulse_card
            constraintName: fk_pulse_card_ref_pulse_id

  - changeSet:
      id: 228
      author: camsaul
      comment: Added 0.36.0
      changes:
        - addForeignKeyConstraint:
            baseTableName: pulse_card
            baseColumnNames: pulse_id
            referencedTableName: pulse
            referencedColumnNames: id
            constraintName: fk_pulse_card_ref_pulse_id
            onDelete: CASCADE

  # pulse_channel.pulse_id -> pulse.id
  - changeSet:
      id: 229
      author: camsaul
      comment: Added 0.36.0
      changes:
        - dropForeignKeyConstraint:
            baseTableName: pulse_channel
            constraintName: fk_pulse_channel_ref_pulse_id

  - changeSet:
      id: 230
      author: camsaul
      comment: Added 0.36.0
      changes:
        - addForeignKeyConstraint:
            baseTableName: pulse_channel
            baseColumnNames: pulse_id
            referencedTableName: pulse
            referencedColumnNames: id
            constraintName: fk_pulse_channel_ref_pulse_id
            onDelete: CASCADE

  # pulse_channel_recipient.pulse_channel_id -> pulse_channel.id
  - changeSet:
      id: 231
      author: camsaul
      comment: Added 0.36.0
      changes:
        - dropForeignKeyConstraint:
            baseTableName: pulse_channel_recipient
            constraintName: fk_pulse_channel_recipient_ref_pulse_channel_id

  - changeSet:
      id: 232
      author: camsaul
      comment: Added 0.36.0
      changes:
        - addForeignKeyConstraint:
            baseTableName: pulse_channel_recipient
            baseColumnNames: pulse_channel_id
            referencedTableName: pulse_channel
            referencedColumnNames: id
            constraintName: fk_pulse_channel_recipient_ref_pulse_channel_id
            onDelete: CASCADE

  # pulse_channel_recipient.user_id -> core_user.id
  - changeSet:
      id: 233
      author: camsaul
      comment: Added 0.36.0
      changes:
        - dropForeignKeyConstraint:
            baseTableName: pulse_channel_recipient
            constraintName: fk_pulse_channel_recipient_ref_user_id

  - changeSet:
      id: 234
      author: camsaul
      comment: Added 0.36.0
      changes:
        - addForeignKeyConstraint:
            baseTableName: pulse_channel_recipient
            baseColumnNames: user_id
            referencedTableName: core_user
            referencedColumnNames: id
            constraintName: fk_pulse_channel_recipient_ref_user_id
            onDelete: CASCADE

  # report_card.collection_id -> collection.id
  - changeSet:
      id: 235
      author: camsaul
      comment: Added 0.36.0
      changes:
        - dropForeignKeyConstraint:
            baseTableName: report_card
            constraintName: fk_card_collection_id

  - changeSet:
      id: 236
      author: camsaul
      comment: Added 0.36.0
      changes:
        - addForeignKeyConstraint:
            baseTableName: report_card
            baseColumnNames: collection_id
            referencedTableName: collection
            referencedColumnNames: id
            constraintName: fk_card_collection_id
            onDelete: SET NULL

  # report_card.made_public_by_id -> core_user.id
  - changeSet:
      id: 237
      author: camsaul
      comment: Added 0.36.0
      changes:
        - dropForeignKeyConstraint:
            baseTableName: report_card
            constraintName: fk_card_made_public_by_id

  - changeSet:
      id: 238
      author: camsaul
      comment: Added 0.36.0
      changes:
        - addForeignKeyConstraint:
            baseTableName: report_card
            baseColumnNames: made_public_by_id
            referencedTableName: core_user
            referencedColumnNames: id
            constraintName: fk_card_made_public_by_id
            onDelete: CASCADE

  # report_card.creator_id -> core_user.id
  - changeSet:
      id: 239
      author: camsaul
      comment: Added 0.36.0
      changes:
        - dropForeignKeyConstraint:
            baseTableName: report_card
            constraintName: fk_card_ref_user_id

  - changeSet:
      id: 240
      author: camsaul
      comment: Added 0.36.0
      changes:
        - addForeignKeyConstraint:
            baseTableName: report_card
            baseColumnNames: creator_id
            referencedTableName: core_user
            referencedColumnNames: id
            constraintName: fk_card_ref_user_id
            onDelete: CASCADE

  # report_card.database_id -> metabase_database.id
  - changeSet:
      id: 241
      author: camsaul
      comment: Added 0.36.0
      changes:
        - dropForeignKeyConstraint:
            baseTableName: report_card
            constraintName: fk_report_card_ref_database_id

  - changeSet:
      id: 242
      author: camsaul
      comment: Added 0.36.0
      changes:
        - addForeignKeyConstraint:
            baseTableName: report_card
            baseColumnNames: database_id
            referencedTableName: metabase_database
            referencedColumnNames: id
            constraintName: fk_report_card_ref_database_id
            onDelete: CASCADE

  # report_card.table_id -> metabase_table.id
  - changeSet:
      id: 243
      author: camsaul
      comment: Added 0.36.0
      changes:
        - dropForeignKeyConstraint:
            baseTableName: report_card
            constraintName: fk_report_card_ref_table_id

  - changeSet:
      id: 244
      author: camsaul
      comment: Added 0.36.0
      changes:
        - addForeignKeyConstraint:
            baseTableName: report_card
            baseColumnNames: table_id
            referencedTableName: metabase_table
            referencedColumnNames: id
            constraintName: fk_report_card_ref_table_id
            onDelete: CASCADE

  # report_cardfavorite.card_id -> report_card.id
  - changeSet:
      id: 245
      author: camsaul
      comment: Added 0.36.0
      changes:
        - dropForeignKeyConstraint:
            baseTableName: report_cardfavorite
            constraintName: fk_cardfavorite_ref_card_id

  - changeSet:
      id: 246
      author: camsaul
      comment: Added 0.36.0
      changes:
        - addForeignKeyConstraint:
            baseTableName: report_cardfavorite
            baseColumnNames: card_id
            referencedTableName: report_card
            referencedColumnNames: id
            constraintName: fk_cardfavorite_ref_card_id
            onDelete: CASCADE

  # report_cardfavorite.owner_id -> core_user.id
  - changeSet:
      id: 247
      author: camsaul
      comment: Added 0.36.0
      changes:
        - dropForeignKeyConstraint:
            baseTableName: report_cardfavorite
            constraintName: fk_cardfavorite_ref_user_id

  - changeSet:
      id: 248
      author: camsaul
      comment: Added 0.36.0
      changes:
        - addForeignKeyConstraint:
            baseTableName: report_cardfavorite
            baseColumnNames: owner_id
            referencedTableName: core_user
            referencedColumnNames: id
            constraintName: fk_cardfavorite_ref_user_id
            onDelete: CASCADE

  # report_dashboard.collection_id -> collection.id
  - changeSet:
      id: 249
      author: camsaul
      comment: Added 0.36.0
      changes:
        - dropForeignKeyConstraint:
            baseTableName: report_dashboard
            constraintName: fk_dashboard_collection_id

  - changeSet:
      id: 250
      author: camsaul
      comment: Added 0.36.0
      changes:
        - addForeignKeyConstraint:
            baseTableName: report_dashboard
            baseColumnNames: collection_id
            referencedTableName: collection
            referencedColumnNames: id
            constraintName: fk_dashboard_collection_id
            onDelete: SET NULL

  # report_dashboard.made_public_by_id -> core_user.id
  - changeSet:
      id: 251
      author: camsaul
      comment: Added 0.36.0
      changes:
        - dropForeignKeyConstraint:
            baseTableName: report_dashboard
            constraintName: fk_dashboard_made_public_by_id

  - changeSet:
      id: 252
      author: camsaul
      comment: Added 0.36.0
      changes:
        - addForeignKeyConstraint:
            baseTableName: report_dashboard
            baseColumnNames: made_public_by_id
            referencedTableName: core_user
            referencedColumnNames: id
            constraintName: fk_dashboard_made_public_by_id
            onDelete: CASCADE

  # report_dashboard.creator_id -> core_user.id
  - changeSet:
      id: 253
      author: camsaul
      comment: Added 0.36.0
      changes:
        - dropForeignKeyConstraint:
            baseTableName: report_dashboard
            constraintName: fk_dashboard_ref_user_id

  - changeSet:
      id: 254
      author: camsaul
      comment: Added 0.36.0
      changes:
        - addForeignKeyConstraint:
            baseTableName: report_dashboard
            baseColumnNames: creator_id
            referencedTableName: core_user
            referencedColumnNames: id
            constraintName: fk_dashboard_ref_user_id
            onDelete: CASCADE

  # report_dashboardcard.card_id -> report_card.id
  - changeSet:
      id: 255
      author: camsaul
      comment: Added 0.36.0
      changes:
        - dropForeignKeyConstraint:
            baseTableName: report_dashboardcard
            constraintName: fk_dashboardcard_ref_card_id

  - changeSet:
      id: 256
      author: camsaul
      comment: Added 0.36.0
      changes:
        - addForeignKeyConstraint:
            baseTableName: report_dashboardcard
            baseColumnNames: card_id
            referencedTableName: report_card
            referencedColumnNames: id
            constraintName: fk_dashboardcard_ref_card_id
            onDelete: CASCADE

  # report_dashboardcard.dashboard_id -> report_dashboard.id
  - changeSet:
      id: 257
      author: camsaul
      comment: Added 0.36.0
      changes:
        - dropForeignKeyConstraint:
            baseTableName: report_dashboardcard
            constraintName: fk_dashboardcard_ref_dashboard_id

  - changeSet:
      id: 258
      author: camsaul
      comment: Added 0.36.0
      changes:
        - addForeignKeyConstraint:
            baseTableName: report_dashboardcard
            baseColumnNames: dashboard_id
            referencedTableName: report_dashboard
            referencedColumnNames: id
            constraintName: fk_dashboardcard_ref_dashboard_id
            onDelete: CASCADE

  # revision.user_id -> core_user.id
  - changeSet:
      id: 259
      author: camsaul
      comment: Added 0.36.0
      changes:
        - dropForeignKeyConstraint:
            baseTableName: revision
            constraintName: fk_revision_ref_user_id

  - changeSet:
      id: 260
      author: camsaul
      comment: Added 0.36.0
      changes:
        - addForeignKeyConstraint:
            baseTableName: revision
            baseColumnNames: user_id
            referencedTableName: core_user
            referencedColumnNames: id
            constraintName: fk_revision_ref_user_id
            onDelete: CASCADE

  # segment.creator_id -> core_user.id
  - changeSet:
      id: 261
      author: camsaul
      comment: Added 0.36.0
      changes:
        - dropForeignKeyConstraint:
            baseTableName: segment
            constraintName: fk_segment_ref_creator_id

  - changeSet:
      id: 262
      author: camsaul
      comment: Added 0.36.0
      changes:
        - addForeignKeyConstraint:
            baseTableName: segment
            baseColumnNames: creator_id
            referencedTableName: core_user
            referencedColumnNames: id
            constraintName: fk_segment_ref_creator_id
            onDelete: CASCADE

  # segment.table_id -> metabase_table.id
  - changeSet:
      id: 263
      author: camsaul
      comment: Added 0.36.0
      changes:
        - dropForeignKeyConstraint:
            baseTableName: segment
            constraintName: fk_segment_ref_table_id

  - changeSet:
      id: 264
      author: camsaul
      comment: Added 0.36.0
      changes:
        - addForeignKeyConstraint:
            baseTableName: segment
            baseColumnNames: table_id
            referencedTableName: metabase_table
            referencedColumnNames: id
            constraintName: fk_segment_ref_table_id
            onDelete: CASCADE

  # view_log.user_id -> core_user.id
  - changeSet:
      id: 265
      author: camsaul
      comment: Added 0.36.0
      changes:
        - dropForeignKeyConstraint:
            baseTableName: view_log
            constraintName: fk_view_log_ref_user_id

  - changeSet:
      id: 266
      author: camsaul
      comment: Added 0.36.0
      changes:
        - addForeignKeyConstraint:
            baseTableName: view_log
            baseColumnNames: user_id
            referencedTableName: core_user
            referencedColumnNames: id
            constraintName: fk_view_log_ref_user_id
            onDelete: CASCADE

# changesets 268-272 allow for handling user account emails in lowercase (GH issue 3047)
  - changeSet:
      id: 268
      author: rlotun
      comment: Added 0.37.0  # create index on lower(email), for performance reasons (not availble on h2 and only on more recent versions of mysql)
      failOnError: false
      preConditions:
        - onFail: MARK_RAN
        - and:
            - dbms:
                type: postgresql,mysql,mariadb
      changes:
        - createIndex:
            columns:
             - column:
                 name: lower(email)
                 type: varchar(254)
            tableName: core_user
            indexName: idx_lower_email
  - changeSet:
      id: 269
      author: rlotun
      comment: Added 0.37.0  # set email values to lower(email) but do so defensively and in a way that works on postgres and mysql - skip over those that would introduce duplicates (e.g. Reza@email.com and reza@email.com)
      changes:
        - sql :
            sql : UPDATE core_user SET email = lower(email) WHERE lower(email) NOT IN (SELECT * FROM (SELECT lower(email) FROM core_user GROUP BY lower(email) HAVING count(email) > 1) as e)
  - changeSet:
      id: 270
      author: rlotun
      comment: Added 0.37.0 # try to install citext extension on posgres (user requires privileges on postgres)
      failOnError: false
      preConditions:
        - onFail: MARK_RAN
        - or:
            - dbms:
                type: postgresql
      changes:
        - sql :
            sql : CREATE EXTENSION IF NOT EXISTS citext
  - changeSet:
      id: 271
      author: rlotun
      comment: Added 0.37.0 # try to convert email column to citext on postgres, if citext extension installed
      failOnError: false
      preConditions:
        - onFail: MARK_RAN
        - and:
            - dbms:
                type: postgresql
            - sqlCheck:
                expectedResult: 1
                sql: SELECT count(*) FROM pg_extension WHERE extname = 'citext'
      changes:
        - modifyDataType:
            tableName: core_user
            columnName: email
            newDataType: citext
  - changeSet:
      id: 272
      author: rlotun
      comment: Added 0.37.0 # for H2 convert column to VARCHAR_IGNORECASE
      failOnError: false
      preConditions:
         - or:
             - dbms:
                   type: h2
      changes:
        - modifyDataType:
            tableName: core_user
            columnName: email
            newDataType: varchar_ignorecase(254)

  - changeSet:
      id: 273
      author: camsaul
      comment: Added 0.37.1
      changes:
        - addDefaultValue:
            tableName: core_user
            columnName: is_superuser
            columnDataType: boolean
            defaultValueBoolean: false

  - changeSet:
      id: 274
      author: camsaul
      comment: Added 0.37.1
      changes:
        - addDefaultValue:
            tableName: core_user
            columnName: is_active
            columnDataType: boolean
            defaultValueBoolean: true

 # Add refingerprint to database to mark if fingerprinting or
 # not. Nullable in first pass so can be opt in and then in a
 # subsequent pass can be globally turned on where null, respecting
 # people who turned it on and then off.

  - changeSet:
      id: 275
      author: dpsutton
      comment: 'Added 0.38.0 refingerprint to Database'
      validCheckSum: ANY
      changes:
        - addColumn:
            tableName: metabase_database
            columns:
              - column:
                  name: refingerprint
                  type: boolean
                  remarks: 'Whether or not to enable periodic refingerprinting for this Database.'
                  constraints:
                    nullable: true
  - changeSet:
      id: 276
      author: robroland
      comment: Added 0.38.0 - Dashboard subscriptions
      validCheckSum: ANY
      changes:
        - addColumn:
            tableName: pulse_card
            columns:
            - column:
                name: dashboard_card_id
                type: int
                remarks: 'If this Pulse is a Dashboard subscription, the ID of the DashboardCard that corresponds to this PulseCard.'
                constraints:
                  nullable: true
                  referencedTableName: report_dashboardcard
                  referencedColumnNames: id
                  foreignKeyName: fk_pulse_card_ref_pulse_card_id
                  deferrable: false
                  initiallyDeferred: false

  - changeSet:
      id: 277
      author: tsmacdonald
      comment: Added 0.38.0 - Dashboard subscriptions
      changes:
        - dropForeignKeyConstraint:
            baseTableName: pulse_card
            constraintName: fk_pulse_card_ref_pulse_card_id

  - changeSet:
      id: 278
      author: tsmacdonald
      comment: Added 0.38.0 - Dashboard subscrptions
      changes:
        - addForeignKeyConstraint:
            baseTableName: pulse_card
            baseColumnNames: dashboard_card_id
            referencedTableName: report_dashboardcard
            referencedColumnNames: id
            constraintName: fk_pulse_card_ref_pulse_card_id
            onDelete: CASCADE

  - changeSet:
      id: 279
      author: camsaul
      comment: Added 0.38.0 - Dashboard subscriptions
      changes:
        - addColumn:
            tableName: pulse
            columns:
              - column:
                  name: dashboard_id
                  type: int
                  remarks: 'ID of the Dashboard if this Pulse is a Dashboard Subscription.'

  # FK constraint is added separately because deleteCascade doesn't work in addColumn -- see #14321
  - changeSet:
      id: 280
      author: camsaul
      comment: Added 0.38.0 - Dashboard subscriptions
      changes:
        - addForeignKeyConstraint:
            baseTableName: pulse
            baseColumnNames: dashboard_id
            referencedTableName: report_dashboard
            referencedColumnNames: id
            constraintName: fk_pulse_ref_dashboard_id
            onDelete: CASCADE

  - changeSet:
      id: 281
      author: dpsutton
      comment: Added 0.39 - Semantic type system - rename special_type
      changes:
        - renameColumn:
            tableName: metabase_field
            oldColumnName: special_type
            newColumnName: semantic_type
            columnDataType: varchar(255)

  # Change the TaskHistory timestamp columns to higher-resolution columns: on MySQL, they previously only had *second*
  # resolution, which caused annoying test failures and made it hard to correctly sort tasks that happened in quick
  # succession.
  #
  # We have to give these columns default values as well, or MySQL is going to be very fussy about having two
  # NOT NULL timestamp columns without default values at the same time.
  #
  # This is done in raw SQL because AFAIK there's no way in Liquibase to change a column type and give it a default
  # value in a single statement, which we have to do to make MySQL happy.
  - changeSet:
      id: 282
      author: camsaul
      comment: Added 0.39.0
      changes:
        - sql:
            dbms: h2
            sql: |
              ALTER TABLE task_history
              ALTER COLUMN started_at timestamp with time zone DEFAULT current_timestamp NOT NULL;
        - sql:
            dbms: postgresql
            sql: |
              ALTER TABLE task_history
              ALTER COLUMN started_at TYPE timestamp with time zone,
              ALTER COLUMN started_at SET DEFAULT current_timestamp;
        - sql:
            dbms: mysql,mariadb
            sql: |
              ALTER TABLE task_history
              MODIFY started_at timestamp(6) DEFAULT current_timestamp(6) NOT NULL;

  - changeSet:
      id: 283
      author: camsaul
      comment: Added 0.39.0
      changes:
        - sql:
            dbms: h2
            sql: |
              ALTER TABLE task_history
              ALTER COLUMN ended_at timestamp with time zone DEFAULT current_timestamp NOT NULL;
        - sql:
            dbms: postgresql
            sql: |
              ALTER TABLE task_history
              ALTER COLUMN ended_at TYPE timestamp with time zone,
              ALTER COLUMN ended_at SET DEFAULT current_timestamp;
        - sql:
            dbms: mysql,mariadb
            sql: |
              ALTER TABLE task_history
              MODIFY ended_at timestamp(6) DEFAULT current_timestamp(6) NOT NULL;
  - changeSet:
      id: 284
      author: dpsutton
      comment: Added 0.39 - Semantic type system - add effective type
      changes:
        - addColumn:
            tableName: metabase_field
            columns:
              - column:
                  name: effective_type
                  type: varchar(255)
                  remarks: 'The effective type of the field after any coercions.'
  - changeSet:
      id: 285
      author: dpsutton
      comment: Added 0.39 - Semantic type system - add coercion column
      changes:
        - addColumn:
            tableName: metabase_field
            columns:
              - column:
                  name: coercion_strategy
                  type: varchar(255)
                  remarks: 'A strategy to coerce the base_type into the effective_type.'
  - changeSet:
      id: 286
      author: dpsutton
      comment: Added 0.39 - Semantic type system - set effective_type default
      changes:
        - sql:
            sql: UPDATE metabase_field set effective_type = base_type
  - changeSet:
      id: 287
      author: dpsutton
      comment: Added 0.39 - Semantic type system - migrate ISO8601 strings
      validCheckSum: ANY
      changes:
        - sql:
            sql: >-
              UPDATE metabase_field
              SET effective_type    = (CASE semantic_type
                                         WHEN 'type/ISO8601DateTimeString' THEN 'type/DateTime'
                                         WHEN 'type/ISO8601TimeString'     THEN 'type/Time'
                                         WHEN 'type/ISO8601DateString'     THEN 'type/Date'
                                       END),
                  coercion_strategy = (CASE semantic_type
                                        WHEN 'type/ISO8601DateTimeString' THEN 'Coercion/ISO8601->DateTime'
                                        WHEN 'type/ISO8601TimeString'     THEN 'Coercion/ISO8601->Time'
                                        WHEN 'type/ISO8601DateString'     THEN 'Coercion/ISO8601->Date'
                                       END)
              WHERE semantic_type IN ('type/ISO8601DateTimeString',
                                      'type/ISO8601TimeString',
                                      'type/ISO8601DateString');
  ## This includes values 'timestamp_milliseconds' and 'timestamp_seconds'. These are old "special_types" that were
  ## migrated in a data migration for version 0.20. But these migrations occur after all liquibase migrations so
  ## it would be possible for another type/UNIXTimestampSeconds to pop up after this migration that supposedly
  ## got rid of them all
  - changeSet:
      id: 288
      author: dpsutton
      comment: Added 0.39 - Semantic type system - migrate unix timestamps
      validCheckSum: ANY
      changes:
        - sql:
              sql: >-
                UPDATE metabase_field
                set effective_type    = 'type/Instant',
                    coercion_strategy = (case semantic_type
                                          WHEN 'type/UNIXTimestampSeconds'      THEN 'Coercion/UNIXSeconds->DateTime'
                                          WHEN 'timestamp_seconds'              THEN 'Coercion/UNIXSeconds->DateTime'
                                          WHEN 'type/UNIXTimestampMilliSeconds' THEN 'Coercion/UNIXMilliSeconds->DateTime'
                                          WHEN 'timestamp_milliseconds'         THEN 'Coercion/UNIXMilliSeconds->DateTime'
                                          WHEN 'type/UNIXTimestampMicroSeconds' THEN 'Coercion/UNIXMicroSeconds->DateTime'
                                         END)
                WHERE semantic_type IN ('type/UNIXTimestampSeconds',
                                        'type/UNIXTimestampMilliSeconds',
                                        'type/UNIXTimestampMicroSeconds',
                                        'timestamp_seconds',
                                        'timestamp_milliseconds');

  - changeSet:
      id: 289
      author: dpsutton
      comment: Added 0.39 - Semantic type system - migrate unix timestamps (corrects typo- seconds was migrated correctly, not millis and micros)
      validCheckSum: ANY
      changes:
        - sql:
              sql: >-
                UPDATE metabase_field
                set effective_type    = 'type/Instant',
                    coercion_strategy = (case semantic_type
                                          WHEN 'type/UNIXTimestampMilliseconds' THEN 'Coercion/UNIXMilliSeconds->DateTime'
                                          WHEN 'type/UNIXTimestampMicroseconds' THEN 'Coercion/UNIXMicroSeconds->DateTime'
                                         END)
                WHERE semantic_type IN ('type/UNIXTimestampMilliseconds',
                                        'type/UNIXTimestampMicroseconds')

  - changeSet:
      id: 290
      author: dpsutton
      comment: Added 0.39 - Semantic type system - Clobber semantic_type where there was a coercion
      changes:
        - sql:
              sql: UPDATE metabase_field set semantic_type = null where coercion_strategy is not null

# 291-297 create the new login history Table

  - changeSet:
      id: 291
      author: camsaul
      validCheckSum: ANY
      comment: Added 0.39.0
      changes:
        - createTable:
            tableName: login_history
            remarks: "Keeps track of various logins for different users and additional info such as location and device"
            columns:
              - column:
                  name: id
                  type: int
                  autoIncrement: true
                  constraints:
                    primaryKey: true
                    nullable: false
              - column:
                  name: timestamp
                  type: ${timestamp_type}
                  remarks: "When this login occurred."
                  defaultValueComputed: current_timestamp
                  constraints:
                    nullable: false
              - column:
                  name: user_id
                  type: int
                  remarks: "ID of the User that logged in."
                  constraints:
                    foreignKeyName: fk_login_history_user_id
                    referencedTableName: core_user
                    referencedColumnNames: id
                    nullable: false
                    deleteCascade: true
              # FK constraint is created later, because we can't create it inline with ON DELETE SET NULL
              - column:
                  name: session_id
                  type: varchar(254)
                  remarks: "ID of the Session created by this login if one is currently active. NULL if Session is no longer active."
              - column:
                  name: device_id
                  type: char(36)
                  remarks: "Cookie-based unique identifier for the device/browser the user logged in from."
                  constraints:
                    nullable: false
              - column:
                  name: device_description
                  type: text
                  remarks: "Description of the device that login happened from, for example a user-agent string, but this might be something different if we support alternative auth mechanisms in the future."
                  constraints:
                    nullable: false
              - column:
                  name: ip_address
                  type: text
                  remarks: "IP address of the device that login happened from, so we can geocode it and determine approximate location."
                  constraints:
                    nullable: false

  - changeSet:
      id: 292
      author: camsaul
      comment: Added 0.39.0
      changes:
        - createIndex:
            tableName: login_history
            indexName: idx_user_id
            columns:
              - column:
                  name: user_id

  - changeSet:
      id: 293
      author: camsaul
      comment: Added 0.39.0
      changes:
        - addForeignKeyConstraint:
            baseTableName: login_history
            baseColumnNames: session_id
            referencedTableName: core_session
            referencedColumnNames: id
            constraintName: fk_login_history_session_id
            onDelete: SET NULL

  - changeSet:
      id: 294
      author: camsaul
      comment: Added 0.39.0
      changes:
        - createIndex:
            tableName: login_history
            indexName: idx_session_id
            columns:
              - column:
                  name: session_id

  # index on login history timestamp -- so admin can see *all* recent logins, or we can delete login history after a certain age
  - changeSet:
      id: 295
      author: camsaul
      comment: Added 0.39.0
      changes:
        - createIndex:
            tableName: login_history
            indexName: idx_timestamp
            columns:
              - column:
                  name: timestamp

  # index on login history user_id + device_id -- so we can easily see if this is the first time a device is used
  - changeSet:
      id: 296
      author: camsaul
      comment: Added 0.39.0
      changes:
        - createIndex:
            tableName: login_history
            indexName: idx_user_id_device_id
            columns:
              - column:
                  name: session_id
              - column:
                  name: device_id

  # index on login history user_id + timestamp -- so we can easily see recent logins for a user
  - changeSet:
      id: 297
      author: camsaul
      comment: Added 0.39.0
      changes:
        - createIndex:
            tableName: login_history
            indexName: idx_user_id_timestamp
            columns:
              - column:
                  name: user_id
              - column:
                  name: timestamp

  # Add parameter columns to pulses so that dashboard subscriptions can have their own filters
  - changeSet:
      id: 298
      author: tsmacdonald
      comment: Added 0.39.0
      changes:
        - addColumn:
            tableName: pulse
            columns:
              - column:
                  name: parameters
                  type: text
                  remarks: "Let dashboard subscriptions have their own filters"
                  constraints:
                    nullable: true
                    deferrable: false
                    initiallyDeferred: false
  - changeSet:
      id: 299
      author: tsmacdonald
      comment: Added 0.39.0
      changes:
        - addNotNullConstraint:
            columnDataType: text
            columnName: parameters
            defaultNullValue: '[]'
            tableName: pulse
  - changeSet:
      id: 300
      author: dpsutton
      comment: Added 0.40.0
      changes:
        - renameTable:
            oldTableName: collection_revision
            newTableName: collection_permission_graph_revision
  - changeSet:
      id: 301
      author: dpsutton
      comment: Added 0.40.0 renaming collection_revision to collection_permission_graph_revision
      failOnError: false # mysql and h2 don't have this sequence
      preConditions:
        - onFail: MARK_RAN
        - dbms:
            type: postgresql
      changes:
        - sql:
            - sql: ALTER SEQUENCE collection_revision_id_seq RENAME TO collection_permission_graph_revision_id_seq

  - changeSet:
      id: 303
      author: tsmacdonald
      comment: Added 0.40.0
      changes:
        - createTable:
            tableName: moderation_review
            remarks: "Reviews (from moderators) for a given question/dashboard (BUCM)"
            columns:
              - column:
                  name: id
                  type: int
                  autoIncrement: true
                  constraints:
                    primaryKey: true
                    nullable: false
              - column:
                  name: updated_at
                  type: ${timestamp_type}
                  defaultValueComputed: current_timestamp
                  remarks: "most recent modification time"
                  constraints:
                    nullable: false
              - column:
                  name: created_at
                  type: ${timestamp_type}
                  defaultValueComputed: current_timestamp
                  remarks: "creation time"
                  constraints:
                    nullable: false
              - column:
                  name: status
                  type: varchar(255)
                  remarks: "verified, misleading, confusing, not_misleading, pending"
              - column:
                  name: text
                  type: text
                  remarks: "Explanation of the review"
                  # I don't think it needs to be non-nullable
              - column:
                  name: moderated_item_id
                  type: int
                  remarks: "either a document or question ID; the item that needs review"
                  constraints:
                    nullable: false
              - column:
                  name: moderated_item_type
                  type: varchar(255)
                  remarks: "whether it's a question or dashboard"
                  constraints:
                    nullable: false
              - column:
                  name: moderator_id
                  type: int
                  remarks: "ID of the user who did the review"
                  constraints:
                    nullable: false
              - column:
                  name: most_recent
                  type: boolean
                  remarks: "tag for most recent review"
                  constraints:
                    nullable: false

  - changeSet:
      id: 304
      author: camsaul
      comment: Added 0.40.0 (replaces a data migration dating back to 0.20.0)
      changes:
        - sql:
              sql: >-
                UPDATE metabase_field
                SET semantic_type = (CASE semantic_type
                                      WHEN 'avatar'    THEN 'type/AvatarURL'
                                      WHEN 'category'  THEN 'type/Category'
                                      WHEN 'city'      THEN 'type/City'
                                      WHEN 'country'   THEN 'type/Country'
                                      WHEN 'desc'      THEN 'type/Description'
                                      WHEN 'fk'        THEN 'type/FK'
                                      WHEN 'id'        THEN 'type/PK'
                                      WHEN 'image'     THEN 'type/ImageURL'
                                      WHEN 'json'      THEN 'type/SerializedJSON'
                                      WHEN 'latitude'  THEN 'type/Latitude'
                                      WHEN 'longitude' THEN 'type/Longitude'
                                      WHEN 'name'      THEN 'type/Name'
                                      WHEN 'number'    THEN 'type/Number'
                                      WHEN 'state'     THEN 'type/State'
                                      WHEN 'url'       THEN 'type/URL'
                                      WHEN 'zip_code'  THEN 'type/ZipCode'
                                     END)
                WHERE semantic_type IN ('avatar', 'category', 'city', 'country', 'desc', 'fk', 'id', 'image',
                                        'json', 'latitude', 'longitude', 'name', 'number', 'state', 'url',
                                        'zip_code');

  - changeSet:
      id: 305
      author: camsaul
      comment: Added 0.40.0 (replaces a data migration dating back to 0.20.0)
      changes:
        - sql:
            sql: >-
              UPDATE metabase_field
              SET base_type = (CASE base_type
                                WHEN 'ArrayField'      THEN 'type/Array'
                                WHEN 'BigIntegerField' THEN 'type/BigInteger'
                                WHEN 'BooleanField'    THEN 'type/Boolean'
                                WHEN 'CharField'       THEN 'type/Text'
                                WHEN 'DateField'       THEN 'type/Date'
                                WHEN 'DateTimeField'   THEN 'type/DateTime'
                                WHEN 'DecimalField'    THEN 'type/Decimal'
                                WHEN 'DictionaryField' THEN 'type/Dictionary'
                                WHEN 'FloatField'      THEN 'type/Float'
                                WHEN 'IntegerField'    THEN 'type/Integer'
                                WHEN 'TextField'       THEN 'type/Text'
                                WHEN 'TimeField'       THEN 'type/Time'
                                WHEN 'UUIDField'       THEN 'type/UUID'
                                WHEN 'UnknownField'    THEN 'type/*'
                               END)
              WHERE base_type IN ('ArrayField', 'BigIntegerField', 'BooleanField', 'CharField', 'DateField',
                                  'DateTimeField', 'DecimalField', 'DictionaryField', 'FloatField', 'IntegerField',
                                  'TextField', 'TimeField', 'UUIDField', 'UnknownField');
  - changeSet:
      id: 308
      author: howonlee
      comment: Added 0.40.0 Track cache hits in query_execution table
      changes:
        - addColumn:
            tableName: query_execution
            columns:
              - column:
                  name: cache_hit
                  type: boolean
                  remarks: "Cache hit on query execution"
                  constraints:
                    nullable: true


  - changeSet:
      id: 309
      author: dpsutton
      comment: 'Added 0.40.0 - Add type to collections'
      changes:
        - addColumn:
            tableName: collection
            columns:
              - column:
                  name: authority_level
                  type: varchar(255)
                  remarks: 'Nullable column to incidate collection''s authority level. Initially values are "official" and nil.'
                  constraints:
                    nullable: true


  - changeSet:
      id: 310
      author: howonlee
      comment: Added 0.40.0 Migrate friendly field names
      changes:
        - update:
            tableName: setting
            columns:
              - column:
                  name: value
                  value: 'simple'
            where: "'key'='humanization-strategy' AND value='advanced'"

  - changeSet:
      id: 311
      author: howonlee
      comment: Added 0.40.0 Migrate friendly field names, not noop
      changes:
        - sql:
            dbms: mariadb,mysql
            sql: |
                UPDATE setting SET value='simple' WHERE `key`='humanization-strategy'
                AND value='advanced'
        - sql:
            dbms: postgresql,h2
            sql: |
                UPDATE setting SET value='simple' WHERE key='humanization-strategy'
                AND value='advanced'

  - changeSet:
      id: 312
      author: noahmoss
      comment: Added 0.41.0 Backfill collection_id for dashboard subscriptions
      changes:
        - sql:
            dbms: mariadb,mysql
            sql: >-
              UPDATE pulse p
              INNER JOIN report_dashboard d
              ON p.dashboard_id = d.id
              SET p.collection_id = d.collection_id;
        - sql:
            dbms: postgresql
            sql: >-
              UPDATE pulse p
              SET collection_id = d.collection_id
              FROM report_dashboard d
              WHERE p.dashboard_id = d.id
              AND p.dashboard_id IS NOT NULL;
        - sql:
            dbms: h2
            sql: >-
              UPDATE pulse p
              SET collection_id = (
                SELECT d.collection_id
                FROM report_dashboard d
                WHERE d.id = p.dashboard_id
              )
              WHERE dashboard_id IS NOT NULL;

  - changeSet:
      id: 313
      author: jeff303
      comment: Added 0.42.0 - Secret domain object.
      validCheckSum: ANY
      changes:
        - createTable:
            tableName: secret
            remarks: Storage for managed secrets (passwords, binary data, etc.)
            columns:
              - column:
                  autoIncrement: true
                  constraints:
                    nullable: false
                    primaryKey: true
                  name: id
                  remarks: Part of composite primary key for secret; this is the uniquely generted ID column
                  type: int
              - column:
                  constraints:
                    nullable: false
                    primaryKey: true
                  name: version
                  defaultValue: 1
                  remarks: Part of composite primary key for secret; this is the version column
                  type: int
              - column:
                  constraints:
                    deferrable: false
                    foreignKeyName: fk_secret_ref_user_id
                    initiallyDeferred: false
                    nullable: true
                    referencedTableName: core_user
                    referencedColumnNames: id
                  name: creator_id
                  remarks: User ID who created this secret instance
                  type: int
              - column:
                  constraints:
                    nullable: false
                  name: created_at
                  remarks: Timestamp for when this secret instance was created
                  type: ${timestamp_type}
              - column:
                  constraints:
                    nullable: true
                  name: updated_at
                  remarks: >-
                    Timestamp for when this secret record was updated. Only relevant when non-value field changes
                    since a value change will result in a new version being inserted.
                  type: ${timestamp_type}
              - column:
                  constraints:
                    nullable: false
                  name: name
                  remarks: The name of this secret record.
                  type: varchar(254)
              - column:
                  constraints:
                    # TODO: do we want to constrain this field or leave open for extension? or separate table with FK?
                    nullable: false
                  name: kind
                  remarks: >-
                    The kind of secret this record represents; the value is interpreted as a Clojure keyword with a
                    hierarchy. Ex: 'bytes' means generic binary data, 'jks-keystore' extends 'bytes' but has a specific
                    meaning.
                  type: varchar(254)
              - column:
                  constraints:
                    # TODO: similar question to above?
                    nullable: true
                  name: source
                  remarks: >-
                    The source of secret record, which controls how Metabase interprets the value (ex: 'file-path'
                    means the 'simple_value' is not the real value, but a pointer to a file that contains the value).
                  type: varchar(254)
              - column:
                  constraints:
                    nullable: false
                  name: value
                  remarks: The base64 encoded binary value of this secret record. If encryption is enabled, this will
                    be the output of the encryption procedure on the plaintext. If not, it will be the base64 encoded
                    plaintext.
                  type: ${blob.type}

  - changeSet:
      id: 314
      author: howonlee
      comment: Added 0.41.0 Fine grained caching controls
      changes:
        - addColumn:
            tableName: metabase_database
            columns:
              - column:
                  name: cache_ttl
                  type: integer
                  remarks: "Granular cache TTL for specific database."
                  constraints:
                    nullable: true

  - changeSet:
      id: 315
      author: howonlee
      comment: Added 0.41.0 Fine grained caching controls, pt 2
      changes:
        - addColumn:
            tableName: report_dashboard
            columns:
              - column:
                  name: cache_ttl
                  type: integer
                  remarks: "Granular cache TTL for specific dashboard."
                  constraints:
                    nullable: true

  - changeSet:
      id: 316
      author: howonlee
      comment: Added 0.41.0 Fine grained caching controls, pt 3
      changes:
        - addColumn:
            tableName: view_log
            columns:
              - column:
                  name: metadata
                  type: text
                  remarks: "Serialized JSON corresponding to metadata for view."
                  constraints:
                    nullable: true

  - changeSet:
      id: 381
      author: camsaul
      comment: Added 0.41.2 Add index to QueryExecution card_id to fix performance issues (#18759)
      changes:
        - createIndex:
            tableName: query_execution
            indexName: idx_query_execution_card_id
            columns:
              - column:
                  name: card_id

  - changeSet:
      id: 382
      author: camsaul
      comment: Added 0.41.2 Add index to ModerationReview moderated_item_type + moderated_item_id to fix performance issues (#18759)
      changes:
        - createIndex:
            tableName: moderation_review
            indexName: idx_moderation_review_item_type_item_id
            columns:
              - column:
                  name: moderated_item_type
              - column:
                  name: moderated_item_id

  - changeSet:
      id: 383
      author: camsaul
      comment: Added 0.41.3 -- Add index to QueryExecution card_id + started_at to fix performance issue #19053
      changes:
        - createIndex:
            tableName: query_execution
            indexName: idx_query_execution_card_id_started_at
            columns:
              - column:
                  name: card_id
              - column:
                  name: started_at

  - changeSet:
      id: v42.00-000
      author: camsaul
      comment: Added 0.42.0 Remove unused column (#5240)
      # this migration was previously numbered 317 and merged into master before we adopted the 0.42.0+ migration ID
      # numbering scheme. See #18821 for more info.
      preConditions:
        - onFail: MARK_RAN
        - or:
            # For some insane reason databasechangelog is upper-case in MySQL and MariaDB.
            - and:
                - dbms:
                    type: postgresql,h2
                - sqlCheck:
                    expectedResult: 0
                    sql: SELECT count(*) FROM databasechangelog WHERE id = '317';
            - and:
                - dbms:
                    type: mysql,mariadb
                - sqlCheck:
                    expectedResult: 0
                    sql: SELECT count(*) FROM `DATABASECHANGELOG` WHERE id = '317';

      changes:
        - dropColumn:
            tableName: metabase_table
            columnName: entity_name


  - changeSet:
      id: v42.00-001
      author: camsaul
      comment: Added 0.42.0 Attempt to add Card.database_id (by parsing query) to rows that are missing it (#5999)
      # If this migration fails for any reason continue with the next migration; do not fail the entire process if this one fails
      failOnError: false
      # Don't run for H2 -- the version of H2 we're using doesn't support JSON stuff.
      preConditions:
        - onFail: MARK_RAN
        - dbms:
            type: postgresql,mysql,mariadb
      # The basic idea below is to parse the `database_id` from the JSON string query dictionary and use it to set the
      # database_id column as needed. We do an INNER JOIN against the Database table to make sure that Database
      # actually exists (so we don't attempt to set an invalid database_id)
      changes:
        - sql:
            dbms: postgresql
            sql: >-
              WITH c2 AS (
                SELECT *, (dataset_query::json->>'database')::integer AS query_database_id
                FROM report_card
              )
              UPDATE report_card c
              SET database_id = c2.query_database_id
              FROM c2
              INNER JOIN metabase_database db
                ON db.id = c2.query_database_id
              WHERE c.database_id IS NULL
                AND c.id = c2.id
                AND c2.query_database_id IS NOT NULL;
        # MySQL and MariaDB are exactly the same other than different function names: json_value (for MariaDB) vs
        # json_extract (for MySQL)
        - sql:
            dbms: mariadb
            sql: >-
              UPDATE report_card c
              JOIN (
                SELECT *, cast(json_value(dataset_query, '$.database') AS signed) AS query_database_id
                FROM report_card
                ) c2
                ON c.id = c2.id
              INNER JOIN metabase_database db ON c2.query_database_id = db.id
              SET c.database_id = c2.query_database_id
              WHERE c.database_id IS NULL
                AND c2.query_database_id IS NOT NULL;
        - sql:
            dbms: mysql
            sql: >-
              UPDATE report_card c
              JOIN (
                SELECT *, cast(json_extract(dataset_query, '$.database') AS signed) AS query_database_id
                FROM report_card
                ) c2
                ON c.id = c2.id
              INNER JOIN metabase_database db ON c2.query_database_id = db.id
              SET c.database_id = c2.query_database_id
              WHERE c.database_id IS NULL
                AND c2.query_database_id IS NOT NULL;

  - changeSet:
      id: v42.00-002
      author: camsaul
      comment: Added 0.42.0 Added constraint we should have had all along (#5999)
      preConditions:
        - onFail: MARK_RAN
        # If we're dumping the migration as a SQL file or trying to force-migrate we can't check the preconditions
        # so just go ahead and skip the entire thing. This is a non-critical migration
        - onUpdateSQL: IGNORE
        - sqlCheck:
            expectedResult: 0
            sql: SELECT count(*) FROM report_card WHERE database_id IS NULL
      changes:
        - addNotNullConstraint:
            columnDataType: int
            tableName: report_card
            columnName: database_id

  - changeSet:
      id: v42.00-003
      author: dpsutton
      comment: Added 0.42.0 Initial support for datasets based on questions
      # this migration was previously numbered 320 and merged into master before we adopted the 0.42.0+ migration ID
      # numbering scheme. See #18821 for more info.
      preConditions:
        - onFail: MARK_RAN
        - or:
            - and:
                - dbms:
                    type: postgresql,h2
                - sqlCheck:
                    expectedResult: 0
                    sql: SELECT count(*) FROM databasechangelog WHERE id = '320';
            - and:
                - dbms:
                    type: mysql,mariadb
                - sqlCheck:
                    expectedResult: 0
                    sql: SELECT count(*) FROM `DATABASECHANGELOG` WHERE id = '320';
      changes:
        - addColumn:
            tableName: report_card
            columns:
              - column:
                  name: dataset
                  type: boolean
                  remarks: "Indicate whether question is a dataset"
                  constraints:
                    nullable: false
                  defaultValue: false

  - changeSet:    # this one is run unconditionally so unify the type to ${text.type} across ALL dbs
      id: v42.00-004 # this differentiation was first done under changeSet 13 above
      author: jeff303
      comment: >-
        Added 0.42.0 - modify type of activity.details from text to ${text.type}
      changes:
        - modifyDataType:
            tableName: activity
            columnName: details
            newDataType: ${text.type}

  - changeSet:
      id: v42.00-005
      author: jeff303
      comment: >-
        Added 0.42.0 - modify type of collection.description from text to ${text.type}
        on mysql,mariadb
      changes:
        - modifyDataType:
            tableName: collection
            columnName: description
            newDataType: ${text.type}
      preConditions:
        - onFail: MARK_RAN
        - dbms:
            type: mysql,mariadb

  - changeSet:
      id: v42.00-006
      author: jeff303
      comment: >-
        Added 0.42.0 - modify type of collection.name from text to ${text.type}
        on mysql,mariadb
      changes:
        - modifyDataType:
            tableName: collection
            columnName: name
            newDataType: ${text.type}
      preConditions:
        - onFail: MARK_RAN
        - dbms:
            type: mysql,mariadb

  - changeSet:
      id: v42.00-007
      author: jeff303
      comment: >-
        Added 0.42.0 - modify type of computation_job.context from text to ${text.type}
        on mysql,mariadb
      changes:
        - modifyDataType:
            tableName: computation_job
            columnName: context
            newDataType: ${text.type}
      preConditions:
        - onFail: MARK_RAN
        - dbms:
            type: mysql,mariadb

  - changeSet:
      id: v42.00-008
      author: jeff303
      comment: >-
        Added 0.42.0 - modify type of computation_job_result.payload from text
        to ${text.type} on mysql,mariadb
      changes:
        - modifyDataType:
            tableName: computation_job_result
            columnName: payload
            newDataType: ${text.type}
      preConditions:
        - onFail: MARK_RAN
        - dbms:
            type: mysql,mariadb

  - changeSet:
      id: v42.00-009
      author: jeff303
      comment: >-
        Added 0.42.0 - modify type of core_session.anti_csrf_token from text
        to ${text.type} on mysql,mariadb
      changes:
        - modifyDataType:
            tableName: core_session
            columnName: anti_csrf_token
            newDataType: ${text.type}
      preConditions:
        - onFail: MARK_RAN
        - dbms:
            type: mysql,mariadb

  - changeSet:
      id: v42.00-010
      author: jeff303
      comment: >-
        Added 0.42.0 - modify type of core_user.login_attributes from text to
        ${text.type} on mysql,mariadb
      changes:
        - modifyDataType:
            tableName: core_user
            columnName: login_attributes
            newDataType: ${text.type}
      preConditions:
        - onFail: MARK_RAN
        - dbms:
            type: mysql,mariadb

  - changeSet:
      id: v42.00-011
      author: jeff303
      comment: >-
        Added 0.42.0 - modify type of group_table_access_policy.attribute_remappings
        from text to ${text.type} on mysql,mariadb
      changes:
        - modifyDataType:
            tableName: group_table_access_policy
            columnName: attribute_remappings
            newDataType: ${text.type}
      preConditions:
        - onFail: MARK_RAN
        - dbms:
            type: mysql,mariadb

  - changeSet:
      id: v42.00-012
      author: jeff303
      comment: >-
        Added 0.42.0 - modify type of login_history.device_description from text
        to ${text.type} on mysql,mariadb
      changes:
        - modifyDataType:
            tableName: login_history
            columnName: device_description
            newDataType: ${text.type}
      preConditions:
        - onFail: MARK_RAN
        - dbms:
            type: mysql,mariadb

  - changeSet:
      id: v42.00-013
      author: jeff303
      comment: >-
        Added 0.42.0 - modify type of login_history.ip_address from text to ${text.type}
        on mysql,mariadb
      changes:
        - modifyDataType:
            tableName: login_history
            columnName: ip_address
            newDataType: ${text.type}
      preConditions:
        - onFail: MARK_RAN
        - dbms:
            type: mysql,mariadb

  - changeSet:
      id: v42.00-014
      author: jeff303
      comment: >-
        Added 0.42.0 - modify type of metabase_database.caveats from text to
        ${text.type} on mysql,mariadb
      changes:
        - modifyDataType:
            tableName: metabase_database
            columnName: caveats
            newDataType: ${text.type}
      preConditions:
        - onFail: MARK_RAN
        - dbms:
            type: mysql,mariadb

  - changeSet:
      id: v42.00-015
      author: jeff303
      comment: >-
        Added 0.42.0 - modify type of metabase_database.description from text
        to ${text.type} on mysql,mariadb
      changes:
        - modifyDataType:
            tableName: metabase_database
            columnName: description
            newDataType: ${text.type}
      preConditions:
        - onFail: MARK_RAN
        - dbms:
            type: mysql,mariadb

  - changeSet:
      id: v42.00-016
      author: jeff303
      comment: >-
        Added 0.42.0 - modify type of metabase_database.details from text to
        ${text.type} on mysql,mariadb
      changes:
        - modifyDataType:
            tableName: metabase_database
            columnName: details
            newDataType: ${text.type}
      preConditions:
        - onFail: MARK_RAN
        - dbms:
            type: mysql,mariadb

  - changeSet:
      id: v42.00-017
      author: jeff303
      comment: >-
        Added 0.42.0 - modify type of metabase_database.options from text to
        ${text.type} on mysql,mariadb
      changes:
        - modifyDataType:
            tableName: metabase_database
            columnName: options
            newDataType: ${text.type}
      preConditions:
        - onFail: MARK_RAN
        - dbms:
            type: mysql,mariadb

  - changeSet:
      id: v42.00-018
      author: jeff303
      comment: >-
        Added 0.42.0 - modify type of metabase_database.points_of_interest from
        text to ${text.type} on mysql,mariadb
      changes:
        - modifyDataType:
            tableName: metabase_database
            columnName: points_of_interest
            newDataType: ${text.type}
      preConditions:
        - onFail: MARK_RAN
        - dbms:
            type: mysql,mariadb

  - changeSet:
      id: v42.00-019
      author: jeff303
      comment: >-
        Added 0.42.0 - modify type of metabase_field.caveats from text to ${text.type}
        on mysql,mariadb
      changes:
        - modifyDataType:
            tableName: metabase_field
            columnName: caveats
            newDataType: ${text.type}
      preConditions:
        - onFail: MARK_RAN
        - dbms:
            type: mysql,mariadb

  - changeSet:
      id: v42.00-020
      author: jeff303
      comment: >-
        Added 0.42.0 - modify type of metabase_field.database_type from text
        to ${text.type} on mysql,mariadb
      changes:
        - modifyDataType:
            tableName: metabase_field
            columnName: database_type
            newDataType: ${text.type}
      preConditions:
        - onFail: MARK_RAN
        - dbms:
            type: mysql,mariadb

  - changeSet:
      id: v42.00-021
      author: jeff303
      comment: >-
        Added 0.42.0 - modify type of metabase_field.description from text to
        ${text.type} on mysql,mariadb
      changes:
        - modifyDataType:
            tableName: metabase_field
            columnName: description
            newDataType: ${text.type}
      preConditions:
        - onFail: MARK_RAN
        - dbms:
            type: mysql,mariadb

  - changeSet:
      id: v42.00-022
      author: jeff303
      comment: >-
        Added 0.42.0 - modify type of metabase_field.fingerprint from text to
        ${text.type} on mysql,mariadb
      changes:
        - modifyDataType:
            tableName: metabase_field
            columnName: fingerprint
            newDataType: ${text.type}
      preConditions:
        - onFail: MARK_RAN
        - dbms:
            type: mysql,mariadb

  - changeSet:
      id: v42.00-023
      author: jeff303
      comment: >-
        Added 0.42.0 - modify type of metabase_field.has_field_values from text
        to ${text.type} on mysql,mariadb
      changes:
        - modifyDataType:
            tableName: metabase_field
            columnName: has_field_values
            newDataType: ${text.type}
      preConditions:
        - onFail: MARK_RAN
        - dbms:
            type: mysql,mariadb

  - changeSet:
      id: v42.00-024
      author: jeff303
      comment: >-
        Added 0.42.0 - modify type of metabase_field.points_of_interest from
        text to ${text.type} on mysql,mariadb
      changes:
        - modifyDataType:
            tableName: metabase_field
            columnName: points_of_interest
            newDataType: ${text.type}
      preConditions:
        - onFail: MARK_RAN
        - dbms:
            type: mysql,mariadb

  - changeSet:
      id: v42.00-025
      author: jeff303
      comment: >-
        Added 0.42.0 - modify type of metabase_field.settings from text to ${text.type}
        on mysql,mariadb
      changes:
        - modifyDataType:
            tableName: metabase_field
            columnName: settings
            newDataType: ${text.type}
      preConditions:
        - onFail: MARK_RAN
        - dbms:
            type: mysql,mariadb

  - changeSet:
      id: v42.00-026
      author: jeff303
      comment: >-
        Added 0.42.0 - modify type of metabase_fieldvalues.human_readable_values
        from text to ${text.type} on mysql,mariadb
      changes:
        - modifyDataType:
            tableName: metabase_fieldvalues
            columnName: human_readable_values
            newDataType: ${text.type}
      preConditions:
        - onFail: MARK_RAN
        - dbms:
            type: mysql,mariadb

  - changeSet:
      id: v42.00-027
      author: jeff303
      comment: >-
        Added 0.42.0 - modify type of metabase_fieldvalues.values from text to
        ${text.type} on mysql,mariadb
      changes:
        - modifyDataType:
            tableName: metabase_fieldvalues
            columnName: values
            newDataType: ${text.type}
      preConditions:
        - onFail: MARK_RAN
        - dbms:
            type: mysql,mariadb

  - changeSet:
      id: v42.00-028
      author: jeff303
      comment: >-
        Added 0.42.0 - modify type of metabase_table.caveats from text to ${text.type}
        on mysql,mariadb
      changes:
        - modifyDataType:
            tableName: metabase_table
            columnName: caveats
            newDataType: ${text.type}
      preConditions:
        - onFail: MARK_RAN
        - dbms:
            type: mysql,mariadb

  - changeSet:
      id: v42.00-029
      author: jeff303
      comment: >-
        Added 0.42.0 - modify type of metabase_table.description from text to
        ${text.type} on mysql,mariadb
      changes:
        - modifyDataType:
            tableName: metabase_table
            columnName: description
            newDataType: ${text.type}
      preConditions:
        - onFail: MARK_RAN
        - dbms:
            type: mysql,mariadb

  - changeSet:
      id: v42.00-030
      author: jeff303
      comment: >-
        Added 0.42.0 - modify type of metabase_table.points_of_interest from
        text to ${text.type} on mysql,mariadb
      changes:
        - modifyDataType:
            tableName: metabase_table
            columnName: points_of_interest
            newDataType: ${text.type}
      preConditions:
        - onFail: MARK_RAN
        - dbms:
            type: mysql,mariadb

  - changeSet:
      id: v42.00-031
      author: jeff303
      comment: >-
        Added 0.42.0 - modify type of metric.caveats from text to ${text.type}
        on mysql,mariadb
      changes:
        - modifyDataType:
            tableName: metric
            columnName: caveats
            newDataType: ${text.type}
      preConditions:
        - onFail: MARK_RAN
        - dbms:
            type: mysql,mariadb

  - changeSet:
      id: v42.00-032
      author: jeff303
      comment: >-
        Added 0.42.0 - modify type of metric.definition from text to ${text.type}
        on mysql,mariadb
      changes:
        - modifyDataType:
            tableName: metric
            columnName: definition
            newDataType: ${text.type}
      preConditions:
        - onFail: MARK_RAN
        - dbms:
            type: mysql,mariadb

  - changeSet:
      id: v42.00-033
      author: jeff303
      comment: >-
        Added 0.42.0 - modify type of metric.description from text to ${text.type}
        on mysql,mariadb
      changes:
        - modifyDataType:
            tableName: metric
            columnName: description
            newDataType: ${text.type}
      preConditions:
        - onFail: MARK_RAN
        - dbms:
            type: mysql,mariadb

  - changeSet:
      id: v42.00-034
      author: jeff303
      comment: >-
        Added 0.42.0 - modify type of metric.how_is_this_calculated from text
        to ${text.type} on mysql,mariadb
      changes:
        - modifyDataType:
            tableName: metric
            columnName: how_is_this_calculated
            newDataType: ${text.type}
      preConditions:
        - onFail: MARK_RAN
        - dbms:
            type: mysql,mariadb

  - changeSet:
      id: v42.00-035
      author: jeff303
      comment: >-
        Added 0.42.0 - modify type of metric.points_of_interest from text to
        ${text.type} on mysql,mariadb
      changes:
        - modifyDataType:
            tableName: metric
            columnName: points_of_interest
            newDataType: ${text.type}
      preConditions:
        - onFail: MARK_RAN
        - dbms:
            type: mysql,mariadb

  - changeSet:
      id: v42.00-036
      author: jeff303
      comment: >-
        Added 0.42.0 - modify type of moderation_review.text from text to ${text.type}
        on mysql,mariadb
      changes:
        - modifyDataType:
            tableName: moderation_review
            columnName: text
            newDataType: ${text.type}
      preConditions:
        - onFail: MARK_RAN
        - dbms:
            type: mysql,mariadb

  - changeSet:
      id: v42.00-037
      author: jeff303
      comment: >-
        Added 0.42.0 - modify type of native_query_snippet.content from text
        to ${text.type} on mysql,mariadb
      changes:
        - modifyDataType:
            tableName: native_query_snippet
            columnName: content
            newDataType: ${text.type}
      preConditions:
        - onFail: MARK_RAN
        - dbms:
            type: mysql,mariadb

  - changeSet:
      id: v42.00-038
      author: jeff303
      comment: >-
        Added 0.42.0 - modify type of native_query_snippet.description from text
        to ${text.type} on mysql,mariadb
      changes:
        - modifyDataType:
            tableName: native_query_snippet
            columnName: description
            newDataType: ${text.type}
      preConditions:
        - onFail: MARK_RAN
        - dbms:
            type: mysql,mariadb

  - changeSet:
      id: v42.00-039
      author: jeff303
      comment: >-
        Added 0.42.0 - modify type of pulse.parameters from text to ${text.type}
        on mysql,mariadb
      changes:
        - modifyDataType:
            tableName: pulse
            columnName: parameters
            newDataType: ${text.type}
      preConditions:
        - onFail: MARK_RAN
        - dbms:
            type: mysql,mariadb

  - changeSet:
      id: v42.00-040
      author: jeff303
      comment: >-
        Added 0.42.0 - modify type of pulse_channel.details from text to ${text.type}
        on mysql,mariadb
      changes:
        - modifyDataType:
            tableName: pulse_channel
            columnName: details
            newDataType: ${text.type}
      preConditions:
        - onFail: MARK_RAN
        - dbms:
            type: mysql,mariadb

  - changeSet:
      id: v42.00-041
      author: jeff303
      comment: >-
        Added 0.42.0 - modify type of query.query from text to ${text.type} on
        mysql,mariadb
      changes:
        - modifyDataType:
            tableName: query
            columnName: query
            newDataType: ${text.type}
      preConditions:
        - onFail: MARK_RAN
        - dbms:
            type: mysql,mariadb

  - changeSet:
      id: v42.00-042
      author: jeff303
      comment: >-
        Added 0.42.0 - modify type of query_execution.error from text to ${text.type}
        on mysql,mariadb
      changes:
        - modifyDataType:
            tableName: query_execution
            columnName: error
            newDataType: ${text.type}
      preConditions:
        - onFail: MARK_RAN
        - dbms:
            type: mysql,mariadb

  - changeSet:
      id: v42.00-043
      author: jeff303
      comment: >-
        Added 0.42.0 - modify type of report_card.dataset_query from text to
        ${text.type} on mysql,mariadb
      changes:
        - modifyDataType:
            tableName: report_card
            columnName: dataset_query
            newDataType: ${text.type}
      preConditions:
        - onFail: MARK_RAN
        - dbms:
            type: mysql,mariadb

  - changeSet:
      id: v42.00-044
      author: jeff303
      comment: >-
        Added 0.42.0 - modify type of report_card.description from text to ${text.type}
        on mysql,mariadb
      changes:
        - modifyDataType:
            tableName: report_card
            columnName: description
            newDataType: ${text.type}
      preConditions:
        - onFail: MARK_RAN
        - dbms:
            type: mysql,mariadb

  - changeSet:
      id: v42.00-045
      author: jeff303
      comment: >-
        Added 0.42.0 - modify type of report_card.embedding_params from text
        to ${text.type} on mysql,mariadb
      changes:
        - modifyDataType:
            tableName: report_card
            columnName: embedding_params
            newDataType: ${text.type}
      preConditions:
        - onFail: MARK_RAN
        - dbms:
            type: mysql,mariadb

  - changeSet:
      id: v42.00-046
      author: jeff303
      comment: >-
        Added 0.42.0 - modify type of report_card.result_metadata from text to
        ${text.type} on mysql,mariadb
      changes:
        - modifyDataType:
            tableName: report_card
            columnName: result_metadata
            newDataType: ${text.type}
      preConditions:
        - onFail: MARK_RAN
        - dbms:
            type: mysql,mariadb

  - changeSet:
      id: v42.00-047
      author: jeff303
      comment: >-
        Added 0.42.0 - modify type of report_card.visualization_settings from
        text to ${text.type} on mysql,mariadb
      changes:
        - modifyDataType:
            tableName: report_card
            columnName: visualization_settings
            newDataType: ${text.type}
      preConditions:
        - onFail: MARK_RAN
        - dbms:
            type: mysql,mariadb

  - changeSet:
      id: v42.00-048
      author: jeff303
      comment: >-
        Added 0.42.0 - modify type of report_dashboard.caveats from text to ${text.type}
        on mysql,mariadb
      changes:
        - modifyDataType:
            tableName: report_dashboard
            columnName: caveats
            newDataType: ${text.type}
      preConditions:
        - onFail: MARK_RAN
        - dbms:
            type: mysql,mariadb

  - changeSet:
      id: v42.00-049
      author: jeff303
      comment: >-
        Added 0.42.0 - modify type of report_dashboard.description from text
        to ${text.type} on mysql,mariadb
      changes:
        - modifyDataType:
            tableName: report_dashboard
            columnName: description
            newDataType: ${text.type}
      preConditions:
        - onFail: MARK_RAN
        - dbms:
            type: mysql,mariadb

  - changeSet:
      id: v42.00-050
      author: jeff303
      comment: >-
        Added 0.42.0 - modify type of report_dashboard.embedding_params from
        text to ${text.type} on mysql,mariadb
      changes:
        - modifyDataType:
            tableName: report_dashboard
            columnName: embedding_params
            newDataType: ${text.type}
      preConditions:
        - onFail: MARK_RAN
        - dbms:
            type: mysql,mariadb

  - changeSet:
      id: v42.00-051
      author: jeff303
      comment: >-
        Added 0.42.0 - modify type of report_dashboard.parameters from text to
        ${text.type} on mysql,mariadb
      changes:
        - modifyDataType:
            tableName: report_dashboard
            columnName: parameters
            newDataType: ${text.type}
      preConditions:
        - onFail: MARK_RAN
        - dbms:
            type: mysql,mariadb

  - changeSet:
      id: v42.00-052
      author: jeff303
      comment: >-
        Added 0.42.0 - modify type of report_dashboard.points_of_interest from
        text to ${text.type} on mysql,mariadb
      changes:
        - modifyDataType:
            tableName: report_dashboard
            columnName: points_of_interest
            newDataType: ${text.type}
      preConditions:
        - onFail: MARK_RAN
        - dbms:
            type: mysql,mariadb

  - changeSet:
      id: v42.00-053
      author: jeff303
      comment: >-
        Added 0.42.0 - modify type of report_dashboardcard.parameter_mappings
        from text to ${text.type} on mysql,mariadb
      changes:
        - modifyDataType:
            tableName: report_dashboardcard
            columnName: parameter_mappings
            newDataType: ${text.type}
      preConditions:
        - onFail: MARK_RAN
        - dbms:
            type: mysql,mariadb

  - changeSet:
      id: v42.00-054
      author: jeff303
      comment: >-
        Added 0.42.0 - modify type of report_dashboardcard.visualization_settings
        from text to ${text.type} on mysql,mariadb
      changes:
        - modifyDataType:
            tableName: report_dashboardcard
            columnName: visualization_settings
            newDataType: ${text.type}
      preConditions:
        - onFail: MARK_RAN
        - dbms:
            type: mysql,mariadb

  - changeSet:
      id: v42.00-055
      author: jeff303
      comment: >-
        Added 0.42.0 - modify type of revision.message from text to ${text.type}
        on mysql,mariadb
      changes:
        - modifyDataType:
            tableName: revision
            columnName: message
            newDataType: ${text.type}
      preConditions:
        - onFail: MARK_RAN
        - dbms:
            type: mysql,mariadb

  - changeSet:    # this one is run unconditionally so unify the type to ${text.type} across ALL dbs
      id: v42.00-056 # this differentiation was first done under changeSet 10 above
      author: jeff303
      comment: >-
        Added 0.42.0 - modify type of revision.object from text to ${text.type}
      changes:
        - modifyDataType:
            tableName: revision
            columnName: object
            newDataType: ${text.type}

  - changeSet:
      id: v42.00-057
      author: jeff303
      comment: >-
        Added 0.42.0 - modify type of segment.caveats from text to ${text.type}
        on mysql,mariadb
      changes:
        - modifyDataType:
            tableName: segment
            columnName: caveats
            newDataType: ${text.type}
      preConditions:
        - onFail: MARK_RAN
        - dbms:
            type: mysql,mariadb

  - changeSet:
      id: v42.00-058
      author: jeff303
      comment: >-
        Added 0.42.0 - modify type of segment.definition from text to ${text.type}
        on mysql,mariadb
      changes:
        - modifyDataType:
            tableName: segment
            columnName: definition
            newDataType: ${text.type}
      preConditions:
        - onFail: MARK_RAN
        - dbms:
            type: mysql,mariadb

  - changeSet:
      id: v42.00-059
      author: jeff303
      comment: >-
        Added 0.42.0 - modify type of segment.description from text to ${text.type}
        on mysql,mariadb
      changes:
        - modifyDataType:
            tableName: segment
            columnName: description
            newDataType: ${text.type}
      preConditions:
        - onFail: MARK_RAN
        - dbms:
            type: mysql,mariadb

  - changeSet:
      id: v42.00-060
      author: jeff303
      comment: >-
        Added 0.42.0 - modify type of segment.points_of_interest from text to
        ${text.type} on mysql,mariadb
      changes:
        - modifyDataType:
            tableName: segment
            columnName: points_of_interest
            newDataType: ${text.type}
      preConditions:
        - onFail: MARK_RAN
        - dbms:
            type: mysql,mariadb

  - changeSet:
      id: v42.00-061
      author: jeff303
      comment: >-
        Added 0.42.0 - modify type of setting.value from text to ${text.type}
        on mysql,mariadb
      changes:
        - modifyDataType:
            tableName: setting
            columnName: value
            newDataType: ${text.type}
      preConditions:
        - onFail: MARK_RAN
        - dbms:
            type: mysql,mariadb

  - changeSet:
      id: v42.00-062
      author: jeff303
      comment: >-
        Added 0.42.0 - modify type of task_history.task_details from text to
        ${text.type} on mysql,mariadb
      changes:
        - modifyDataType:
            tableName: task_history
            columnName: task_details
            newDataType: ${text.type}
      preConditions:
        - onFail: MARK_RAN
        - dbms:
            type: mysql,mariadb

  - changeSet:
      id: v42.00-063
      author: jeff303
      comment: >-
        Added 0.42.0 - modify type of view_log.metadata from text to ${text.type}
        on mysql,mariadb
      changes:
        - modifyDataType:
            tableName: view_log
            columnName: metadata
            newDataType: ${text.type}
      preConditions:
        - onFail: MARK_RAN
        - dbms:
            type: mysql,mariadb

  - changeSet:
      id: v42.00-064
      author: jeff303
      comment: "Added 0.42.0 - fix type of query_cache.results on upgrade (in case changeSet 97 was run before #16095)"
      preConditions:
        - onFail: MARK_RAN
        - dbms:
            type: mysql,mariadb
      changes:
        - modifyDataType:
            tableName: query_cache
            columnName: results
            newDataType: longblob

  - changeSet:
      id: v42.00-065
      author: dpsutton
      comment: >-
        Added 0.42.0 - Another modal dismissed state on user. Retaining the same suffix and boolean style to ease an
        eventual migration.
      changes:
        - addColumn:
            tableName: core_user
            columns:
              - column:
                  name: is_datasetnewb
                  type: boolean
                  remarks: "Boolean flag to indicate if the dataset info modal has been dismissed."
                  defaultValueBoolean: true
                  constraints:
                    nullable: false

  - changeSet:
      id: v42.00-066
      author: noahmoss
      comment: >-
        Added 0.42.0 - new columns for initial DB sync progress UX. Indicates whether a database has succesfully synced
        at least one time.
      changes:
        - addColumn:
            tableName: metabase_database
            columns:
              - column:
                  name: initial_sync_status
                  type: varchar(32)
                  remarks: "String indicating whether a database has completed its initial sync and is ready to use"
                  defaultValue: "complete"
                  constraints:
                    nullable: false

  - changeSet:
      id: v42.00-067
      author: noahmoss
      comment: >-
        Added 0.42.0 - new columns for initial DB sync progress UX. Indicates whether a table has succesfully synced
        at least one time.
      changes:
        - addColumn:
            tableName: metabase_table
            columns:
              - column:
                  name: initial_sync_status
                  type: varchar(32)
                  remarks: "String indicating whether a table has completed its initial sync and is ready to use"
                  defaultValue: "complete"
                  constraints:
                    nullable: false

  - changeSet:
      id: v42.00-068
      author: noahmoss
      comment: >-
        Added 0.42.0 - new columns for initial DB sync progress UX. Records the ID of the admin who added a database.
        May be null for the sample dataset, or for databases added prior to 0.42.0.
      changes:
        - addColumn:
            tableName: metabase_database
            columns:
              - column:
                  name: creator_id
                  type: int
                  remarks: "ID of the admin who added the database"
                  constraints:
                    nullable: true

  - changeSet:
      id: v42.00-069
      author: noahmoss
      comment: >-
        Added 0.42.0 - adds FK constraint for creator_id column, containing the ID of the admin who added a database.
      changes:
        - addForeignKeyConstraint:
            baseTableName: metabase_database
            baseColumnNames: creator_id
            referencedTableName: core_user
            referencedColumnNames: id
            constraintName: fk_database_creator_id
            onDelete: SET NULL

  - changeSet:
      id: v42.00-070
      author: camsaul
      comment: >-
        Added 0.42.0 - add Database.settings column to implement Database-local Settings
      # This migration was originally misnumbered, so now that it has a correct number it may get triggered a second
      # time. That's fine
      preConditions:
        - onFail: MARK_RAN
        - not:
            - columnExists:
                tableName: metabase_database
                columnName: settings
      changes:
        - addColumn:
            tableName: metabase_database
            columns:
              - column:
                  name: settings
                  type: ${text.type}
                  remarks: "Serialized JSON containing Database-local Settings for this Database"

  - changeSet:
      id: v42.00-071
      author: noahmoss
      comment: >-
        Added 0.42.0 - migrates the Sample Dataset to the name "Sample Database"
      changes:
        - sql:
            sql: UPDATE metabase_database SET name='Sample Database' WHERE is_sample=true

  - changeSet:
      id: v43.00-001
      author: jeff303
      comment: >-
        Added 0.43.0 - migrates any Database using the old bigquery driver to bigquery-cloud-sdk instead
      changes:
        - sql:
            sql: UPDATE metabase_database SET engine = 'bigquery-cloud-sdk' WHERE engine = 'bigquery'


  #
  # The next few migrations replace metabase.db.data-migrations/add-users-to-default-permissions-groups from 0.20.0
  #

  # Create the magic Permissions Groups if they don't already exist.

  # [add-users-to-default-permissions-groups 1 of 4]
  - changeSet:
      id: v43.00-002
      author: camsaul
      comment: >-
        Added 0.43.0. Create magic 'All Users' Permissions Group if it does not already exist.
      preConditions:
        - onFail: MARK_RAN
        - sqlCheck:
            expectedResult: 0
            sql: >-
              SELECT count(*) FROM permissions_group WHERE name = 'All Users';
      changes:
        - sql:
            sql: >-
              INSERT INTO permissions_group (name)
              VALUES
              ('All Users')

  # [add-users-to-default-permissions-groups 2 of 4]
  - changeSet:
      id: v43.00-003
      author: camsaul
      comment: >-
        Added 0.43.0. Create magic 'Administrators' Permissions Group if it does not already exist.
      preConditions:
        - onFail: MARK_RAN
        - sqlCheck:
            expectedResult: 0
            sql: >-
              SELECT count(*) FROM permissions_group WHERE name = 'Administrators';
      changes:
        - sql:
            sql: >-
              INSERT INTO permissions_group (name)
              VALUES
              ('Administrators')

  # Add existing Users to the magic Permissions Groups if needed.

  # [add-users-to-default-permissions-groups 3 of 4]
  - changeSet:
      id: v43.00-004
      author: camsaul
      comment: >-
        Added 0.43.0. Add existing Users to 'All Users' magic Permissions Group if needed.
      changes:
        - sql:
            sql: >-
              INSERT INTO permissions_group_membership (user_id, group_id)
              SELECT
                u.id AS user_id,
                all_users_group.id AS group_id
                FROM core_user u
                LEFT JOIN (
                  SELECT *
                  FROM permissions_group
                  WHERE name = 'All Users'
                ) all_users_group
                  ON true
                LEFT JOIN permissions_group_membership pgm
                       ON u.id = pgm.user_id
                      AND all_users_group.id = pgm.group_id
                WHERE pgm.id IS NULL;

  # [add-users-to-default-permissions-groups 4 of 4]
  - changeSet:
      id: v43.00-005
      author: camsaul
      comment: >-
        Added 0.43.0. Add existing Users with 'is_superuser' flag to 'Administrators' magic Permissions Group if needed.
      changes:
        - sql:
            sql: >-
              INSERT INTO permissions_group_membership (user_id, group_id)
              SELECT
                u.id AS user_id,
                admin_group.id AS group_id
                FROM core_user u
                LEFT JOIN (
                  SELECT *
                  FROM permissions_group
                  WHERE name = 'Administrators'
                ) admin_group
                  ON true
                LEFT JOIN permissions_group_membership pgm
                       ON u.id = pgm.user_id
                      AND admin_group.id = pgm.group_id
                WHERE u.is_superuser = true
                  AND pgm.id IS NULL;

  #
  # This migration replaces metabase.db.data-migrations/add-admin-group-root-entry, added 0.20.0
  #
  # Create root permissions entry for admin magic Permissions Group. Admin Group has a single entry that lets it
  # access to everything
  - changeSet:
      id: v43.00-006
      author: camsaul
      comment: >-
        Added 0.43.0. Create root '/' permissions entry for the 'Administrators' magic Permissions Group if needed.
      changes:
        - sql:
            sql: >-
              INSERT INTO permissions (group_id, object)
              SELECT
                admin_group.id AS group_id,
                '/' AS object
              FROM (
                SELECT id
                FROM permissions_group
                WHERE name = 'Administrators'
              ) admin_group
              LEFT JOIN permissions p
                     ON admin_group.id = p.group_id
                    AND p.object = '/'
              WHERE p.object IS NULL;

  #
  # The following migration replaces metabase.db.data-migrations/add-databases-to-magic-permissions-groups, added 0.20.0
  #

  # Add permissions entries for 'All Users' for all Databases created BEFORE we created the 'All Users' Permissions
  # Group. This replaces the old 'add-databases-to-magic-permissions-groups' Clojure-land data migration. Only run
  # this migration if that one hasn't been run yet.
  - changeSet:
      id: v43.00-007
      author: camsaul
      comment: >-
        Added 0.43.0. Grant permissions for existing Databases to 'All Users' permissions group.
      preConditions:
        - onFail: MARK_RAN
        - sqlCheck:
            expectedResult: 0
            sql: >-
              SELECT count(*)
              FROM data_migrations
              WHERE id = 'add-databases-to-magic-permissions-groups';
      changes:
        - sql:
            sql: >-
              INSERT INTO permissions (object, group_id)
              SELECT db.object, all_users.id AS group_id
              FROM (
                SELECT concat('/db/', id, '/') AS object
                FROM metabase_database
              ) db
              LEFT JOIN (
                SELECT id
                FROM permissions_group
                WHERE name = 'All Users'
              ) all_users
                ON true
              LEFT JOIN permissions p
                     ON p.group_id = all_users.id
                    AND db.object = p.object
              WHERE p.object IS NULL;

  #
  # The following migration replaces metabase.db.migrations/copy-site-url-setting-and-remove-trailing-slashes, added 0.23.0
  #
  # Copy the value of the old setting `-site-url` to the new `site-url` if applicable. (`site-url` used to be stored
  # internally as `-site-url`; this was confusing, see #4188 for details.) Make sure `site-url` has no trailing slashes
  # originally fixed in #4123.
  - changeSet:
      id: v43.00-008
      author: camsaul
      comment: >-
        Added 0.43.0. Migrate legacy '-site-url' Setting to 'site-url'. Trim trailing slashes.
      preConditions:
        - onFail: MARK_RAN
        - or:
            - and:
                - dbms:
                    type: postgresql,h2
                - sqlCheck:
                    expectedResult: 0
                    sql: SELECT count(*) FROM setting WHERE key = 'site-url';
            - and:
                - dbms:
                    type: mysql,mariadb
                - sqlCheck:
                    expectedResult: 0
                    sql: SELECT count(*) FROM setting WHERE `key` = 'site-url';
      changes:
        - sql:
            dbms: h2,postgresql
            sql: >-
              INSERT INTO setting (key, value)
              SELECT
                'site-url' AS key,
                regexp_replace(value, '/$', '') AS value
              FROM setting
              WHERE key = '-site-url';
        - sql:
            dbms: mysql,mariadb
            # MySQL 5.7 doesn't support regexp_replace :(
            # 'key' has to be quoted in MySQL
            sql: >-
              INSERT INTO setting (`key`, value)
              SELECT
                'site-url' AS `key`,
                CASE
                  WHEN value LIKE '%/'
                    THEN substring(value, 1, length(value) - 1)
                  ELSE
                    value
                  END
                AS value
              FROM setting
              WHERE `key` = '-site-url';

  #
  # The following migration replaces metabase.db.migrations/ensure-protocol-specified-in-site-url, added in 0.25.1
  #
  # There's a window on in the 0.23.0 and 0.23.1 releases that the site-url could be persisted without a protocol
  # specified. Other areas of the application expect that site-url will always include http/https. This migration
  # ensures that if we have a site-url stored it has the current defaulting logic applied to it
  - changeSet:
      id: v43.00-009
      author: camsaul
      comment: >-
        Added 0.43.0. Make sure 'site-url' Setting includes protocol.
      changes:
        - sql:
            dbms: h2,postgresql
            sql: >-
              UPDATE setting
              SET value = concat('http://', value)
              WHERE key = 'site-url'
                AND value NOT LIKE 'http%';
        - sql:
            dbms: mysql,mariadb
            sql: >-
              UPDATE setting
              SET value = concat('http://', value)
              WHERE `key` = 'site-url'
                AND value NOT LIKE 'http%';

  #
  # The following migrations replace metabase.db.migrations/migrate-humanization-setting, added in 0.28.0
  #
  # Prior to version 0.28.0 humanization was configured using the boolean setting `enable-advanced-humanization`.
  # `true` meant "use advanced humanization", while `false` meant "use simple humanization". In 0.28.0, this Setting
  # was replaced by the `humanization-strategy` Setting, which (at the time of this writing) allows for a choice
  # between three options: advanced, simple, or none. Migrate any values of the old Setting, if set, to the new one.

  # [migrate-humanization-setting part 1 of 2]
  - changeSet:
      id: v43.00-010
      author: camsaul
      comment: >-
        Added 0.43.0. Migrates value of legacy enable-advanced-humanization Setting to humanization-strategy Setting added in 0.28.0.
      preConditions:
        - onFail: MARK_RAN
        - or:
            - and:
                - dbms:
                    type: postgresql,h2
                - sqlCheck:
                    expectedResult: 0
                    sql: SELECT count(*) FROM setting WHERE key = 'humanization-strategy';
            - and:
                - dbms:
                    type: mysql,mariadb
                - sqlCheck:
                    expectedResult: 0
                    sql: SELECT count(*) FROM setting WHERE `key` = 'humanization-strategy';
      changes:
        - sql:
            dbms: h2,postgresql
            sql: >-
              INSERT INTO setting (key, value)
              SELECT
                'humanization-strategy'                                      AS key,
                (CASE WHEN value = 'true' THEN 'advanced' ELSE 'simple' END) AS value
              FROM setting
              WHERE key = 'enable-advanced-humanization';
        # key has to be quoted in MySQL/MariaDB
        - sql:
            dbms: mysql,mariadb
            sql: >-
              INSERT INTO setting (`key`, value)
              SELECT
                'humanization-strategy'                                      AS `key`,
                (CASE WHEN value = 'true' THEN 'advanced' ELSE 'simple' END) AS value
              FROM setting
              WHERE `key` = 'enable-advanced-humanization';

  # [migrate-humanization-setting part 2 of 2]
  - changeSet:
      id: v43.00-011
      author: camsaul
      comment: >-
        Added 0.43.0. Remove legacy enable-advanced-humanization Setting.
      changes:
        - sql:
            dbms: h2,postgresql
            sql: >-
              DELETE FROM setting WHERE key = 'enable-advanced-humanization';
        # key has to be quoted in MySQL/MariaDB
        - sql:
            dbms: mysql,mariadb
            sql: >-
              DELETE FROM setting WHERE `key` = 'enable-advanced-humanization';

  #
  # The following migration replaces metabase.db.migrations/mark-category-fields-as-list, added in 0.29.0
  #
  # Starting in version 0.29.0 we switched the way we decide which Fields should get FieldValues. Prior to 29, Fields
  # would be marked as special type Category if they should have FieldValues. In 29+, the Category special type no
  # longer has any meaning as far as the backend is concerned. Instead, we use the new `has_field_values` column to
  # keep track of these things. Fields whose value for `has_field_values` is `list` is the equiavalent of the old
  # meaning of the Category special type.
  #
  # Note that in 0.39.0 special type was renamed to semantic type
  - changeSet:
      id: v43.00-012
      author: camsaul
      comment: >-
        Added 0.43.0. Set Field.has_field_values to 'list' if semantic_type derives from :type/Category.
      preConditions:
        - onFail: MARK_RAN
        - sqlCheck:
            expectedResult: 0
            sql: >-
              SELECT count(*)
              FROM data_migrations
              WHERE id = 'mark-category-fields-as-list';
      changes:
        - sql:
            # This is a snapshot of all the descendants of `:type/Category` at the time this migration was written. We
            # don't need to worry about new types being added in the future, since the purpose of this migration is
            # only to update old columns.
            sql: >-
              UPDATE metabase_field
              SET has_field_values = 'list'
              WHERE has_field_values IS NULL
                AND active = true
                AND semantic_type IN (
                  'type/Category',
                  'type/City',
                  'type/Company',
                  'type/Country',
                  'type/Name',
                  'type/Product',
                  'type/Source',
                  'type/State',
                  'type/Subscription',
                  'type/Title'
                );

  #
  # The following migrations replace metabase.db.migrations/add-migrated-collections, added in 0.30.0
  #
  # In 0.30 dashboards and pulses will be saved in collections rather than on separate list pages. Additionally, there
  # will no longer be any notion of saved questions existing outside of a collection (i.e. in the weird "Everything
  # Else" area where they can currently be saved).
  #
  # Consequently we'll need to move existing dashboards, pulses, and questions-not-in-a-collection to a new location
  # when users upgrade their instance to 0.30 from a previous version.
  #
  # The user feedback we've received points to a UX that would do the following:
  #
  # 1. Set permissions to the Root Collection to readwrite perms access for *all* Groups.
  #
  # 2. Create three new collections within the root collection: "Migrated dashboards," "Migrated pulses," and "Migrated
  #    questions."
  #
  # 3. The permissions settings for these new collections should be set to No Access for all user groups except
  #    Administrators.
  #
  # 4. Existing Dashboards, Pulses, and Questions from the "Everything Else" area should now be present within these
  #    new collections.

  # [add-migrated-collections part 1 of 7] Create 'Migrated Dashboards' Collection if needed
  - changeSet:
      id: v43.00-014
      author: camsaul
      comment: >-
        Added 0.43.0. Add 'Migrated Dashboards' Collection if needed and there are any Dashboards not in a Collection.
      preConditions:
        - onFail: MARK_RAN
        - and:
            - sqlCheck:
                expectedResult: 0
                sql: >-
                  SELECT count(*)
                  FROM data_migrations
                  WHERE id = 'add-migrated-collections';
            - sqlCheck:
                expectedResult: 0
                sql: >-
                  SELECT count(*)
                  FROM collection
                  WHERE name = 'Migrated Dashboards';
            - not:
                - sqlCheck:
                    expectedResult: 0
                    sql: >-
                      SELECT count(*)
                      FROM report_dashboard
                      WHERE collection_id IS NULL;
      changes:
        - sql:
            # #509ee3 is the MB brand color
            sql: >-
              INSERT INTO collection (name, color, slug)
              VALUES
              ('Migrated Dashboards', '#509ee3', 'migrated_dashboards');

  # [add-migrated-collections part 2 of 7] Create 'Migrated Pulses' Collection if needed
  - changeSet:
      id: v43.00-015
      author: camsaul
      comment: >-
        Added 0.43.0. Add 'Migrated Pulses' Collection if needed and there are any Pulses not in a Collection.
      preConditions:
        - onFail: MARK_RAN
        - and:
            - sqlCheck:
                expectedResult: 0
                sql: >-
                  SELECT count(*)
                  FROM data_migrations
                  WHERE id = 'add-migrated-collections';
            - sqlCheck:
                expectedResult: 0
                sql: >-
                  SELECT count(*)
                  FROM collection
                  WHERE name = 'Migrated Pulses';
            - not:
                - sqlCheck:
                    expectedResult: 0
                    sql: >-
                      SELECT count(*)
                      FROM pulse
                      WHERE collection_id IS NULL;
      changes:
        - sql:
            # #509ee3 is the MB brand color
            sql: >-
              INSERT INTO collection (name, color, slug)
              VALUES
              ('Migrated Pulses', '#509ee3', 'migrated_pulses');

  # [add-migrated-collections part 3 of 7] Create 'Migrated Questions' Collection if needed
  - changeSet:
      id: v43.00-016
      author: camsaul
      comment: >-
        Added 0.43.0. Add 'Migrated Questions' Collection if needed and there are any Cards not in a Collection.
      preConditions:
        - onFail: MARK_RAN
        - and:
            - sqlCheck:
                expectedResult: 0
                sql: >-
                  SELECT count(*)
                  FROM data_migrations
                  WHERE id = 'add-migrated-collections';
            - sqlCheck:
                expectedResult: 0
                sql: >-
                  SELECT count(*)
                  FROM collection
                  WHERE name = 'Migrated Questions';
            - not:
                - sqlCheck:
                    expectedResult: 0
                    sql: >-
                      SELECT count(*)
                      FROM report_card
                      WHERE collection_id IS NULL;
      changes:
        - sql:
            # #509ee3 is the MB brand color
            sql: >-
              INSERT INTO collection (name, color, slug)
              VALUES
              ('Migrated Questions', '#509ee3', 'migrated_questions');

  # [add-migrated-collections part 4 of 7] Move Dashboards not in a Collection to 'Migrated Dashboards'
  - changeSet:
      id: v43.00-017
      author: camsaul
      comment: >-
        Added 0.43.0. Move Dashboards not in a Collection to 'Migrated Dashboards'.
      preConditions:
        - onFail: MARK_RAN
        - sqlCheck:
            expectedResult: 0
            sql: >-
              SELECT count(*)
              FROM data_migrations
              WHERE id = 'add-migrated-collections';
      changes:
        - sql:
            sql: >-
              UPDATE report_dashboard
              SET collection_id = (SELECT id FROM collection WHERE name = 'Migrated Dashboards')
              WHERE collection_id IS NULL;


  # [add-migrated-collections part 5 of 7] Move Pulses not in a Collection to 'Migrated Pulses'
  - changeSet:
      id: v43.00-018
      author: camsaul
      comment: >-
        Added 0.43.0. Move Pulses not in a Collection to 'Migrated Pulses'.
      preConditions:
        - onFail: MARK_RAN
        - sqlCheck:
            expectedResult: 0
            sql: >-
              SELECT count(*)
              FROM data_migrations
              WHERE id = 'add-migrated-collections';
      changes:
        - sql:
            sql: >-
              UPDATE pulse
              SET collection_id = (SELECT id FROM collection WHERE name = 'Migrated Pulses')
              WHERE collection_id IS NULL;

  # [add-migrated-collections part 6 of 7] Move Cards not in a Collection to 'Migrated Questions'
  - changeSet:
      id: v43.00-019
      author: camsaul
      comment: >-
        Added 0.43.0. Move Cards not in a Collection to 'Migrated Questions'.
      preConditions:
        - onFail: MARK_RAN
        - sqlCheck:
            expectedResult: 0
            sql: >-
              SELECT count(*)
              FROM data_migrations
              WHERE id = 'add-migrated-collections';
      changes:
        - sql:
            sql: >-
              UPDATE report_card
              SET collection_id = (SELECT id FROM collection WHERE name = 'Migrated Questions')
              WHERE collection_id IS NULL;

  # [add-migrated-collections part 7 of 7] Grant All Users readwrite perms for the Root Collection.
  - changeSet:
      id: v43.00-020
      author: camsaul
      comment: >-
        Added 0.43.0. Grant the 'All Users' Permissions Group readwrite perms for the Root Collection.
      preConditions:
        - onFail: MARK_RAN
        - and:
            - sqlCheck:
                expectedResult: 0
                sql: >-
                  SELECT count(*)
                  FROM data_migrations
                  WHERE id = 'add-migrated-collections';
      changes:
        - sql:
            sql: >-
              INSERT INTO permissions (group_id, object)
              SELECT
                all_users_group.id AS group_id,
                '/collection/root/' AS object
              FROM (
                SELECT id
                FROM permissions_group
                WHERE name = 'All Users'
              ) all_users_group
              LEFT JOIN permissions p
                     ON all_users_group.id = p.group_id
                    AND p.object = '/collection/root/'
              WHERE p.object IS NULL;

  - changeSet:
      id: v43.00-021
      author: adam-james
      comment: Added 0.43.0 - Timeline table for Events
      changes:
        - createTable:
            tableName: timeline
            remarks: Timeline table to organize events
            columns:
              - column:
                  name: id
                  type: int
                  autoIncrement: true
                  constraints:
                    nullable: false
                    primaryKey: true
              - column:
                  remarks: Name of the timeline
                  name: name
                  type: varchar(255)
                  constraints:
                    nullable: false
              - column:
                  remarks: Optional description of the timeline
                  name: description
                  type: varchar(255)
                  constraints:
                    nullable: true
              - column:
                  name: icon
                  type: varchar(128)
                  constraints:
                    nullable: true
                  remarks: the icon to use when displaying the event
              - column:
                  remarks: ID of the collection containing the timeline
                  name: collection_id
                  type: int
                  constraints:
                    nullable: true
                    references: collection(id)
                    foreignKeyName: fk_timeline_collection_id
                    deleteCascade: true
              - column:
                  remarks: Whether or not the timeline has been archived
                  name: archived
                  type: boolean
                  defaultValueBoolean: false
                  constraints:
                    nullable: false
              - column:
                  remarks: ID of the user who created the timeline
                  name: creator_id
                  type: int
                  constraints:
                    nullable: false
                    references: core_user(id)
                    foreignKeyName: fk_timeline_creator_id
                    deleteCascade: true
              - column:
                  remarks: The timestamp of when the timeline was created
                  name: created_at
                  type: ${timestamp_type}
                  defaultValueComputed: current_timestamp
                  constraints:
                    nullable: false
              - column:
                  remarks: The timestamp of when the timeline was updated
                  name: updated_at
                  type: ${timestamp_type}
                  defaultValueComputed: current_timestamp
                  constraints:
                    nullable: false

  - changeSet:
      id: v43.00-022
      author: adam-james
      comment: Added 0.43.0 - Events table
      changes:
        - createTable:
            tableName: timeline_event
            remarks: Events table
            columns:
              - column:
                  name: id
                  type: int
                  autoIncrement: true
                  constraints:
                    nullable: false
                    primaryKey: true
              - column:
                  remarks: ID of the timeline containing the event
                  name: timeline_id
                  type: int
                  constraints:
                    nullable: false
                    references: timeline(id)
                    foreignKeyName: fk_events_timeline_id
                    deleteCascade: true
              - column:
                  remarks: Name of the event
                  name: name
                  type: varchar(255)
                  constraints:
                    nullable: false
              - column:
                  remarks: Optional markdown description of the event
                  name: description
                  type: varchar(255)
                  constraints:
                    nullable: true
              - column:
                  name: timestamp
                  type: ${timestamp_type}
                  constraints:
                    nullable: false
                  remarks: When the event happened
              - column:
                  name: time_matters
                  type: boolean
                  constraints:
                    nullable: false
                  remarks: >-
                     Indicate whether the time component matters or if the timestamp should just serve to indicate the
                     day of the event without any time associated to it.
              - column:
                  name: timezone
                  constraints:
                    nullable: false
                  type: varchar(255)
                  remarks: Timezone to display the underlying UTC timestamp in for the client
              - column:
                  name: icon
                  type: varchar(128)
                  constraints:
                    nullable: true
                  remarks: the icon to use when displaying the event
              - column:
                  remarks: Whether or not the event has been archived
                  name: archived
                  type: boolean
                  defaultValueBoolean: false
                  constraints:
                    nullable: false
              - column:
                  remarks: ID of the user who created the event
                  name: creator_id
                  type: int
                  constraints:
                    nullable: false
                    references: core_user(id)
                    foreignKeyName: fk_event_creator_id
                    deleteCascade: true
              - column:
                  remarks: The timestamp of when the event was created
                  name: created_at
                  type: ${timestamp_type}
                  defaultValueComputed: current_timestamp
                  constraints:
                    nullable: false
              - column:
                  remarks: The timestamp of when the event was modified
                  name: updated_at
                  type: ${timestamp_type}
                  defaultValueComputed: current_timestamp
                  constraints:
                    nullable: false

  - changeSet:
      id: v43.00-023
      author: dpsutton
      comment: Added 0.43.0 - Index on timeline collection_id
      changes:
        - createIndex:
            tableName: timeline
            indexName: idx_timeline_collection_id
            columns:
              - column:
                  name: collection_id

  - changeSet:
      id: v43.00-024
      author: dpsutton
      comment: Added 0.43.0 - Index on timeline_event timeline_id
      changes:
        - createIndex:
            tableName: timeline_event
            indexName: idx_timeline_event_timeline_id
            columns:
              - column:
                  name: timeline_id

  - changeSet:
      id: v43.00-025
      author: dpsutton
      comment: Added 0.43.0 - Index on timeline timestamp
      changes:
        - createIndex:
            tableName: timeline_event
            indexName: idx_timeline_event_timeline_id_timestamp
            columns:
              - column:
                  name: timeline_id
              - column:
                  name: timestamp

  - changeSet:
      id: v43.00-026
      author: noahmoss
      comment: >-
        Added 0.43.0 - adds User.settings column to implement User-local Settings
      changes:
        - addColumn:
            tableName: core_user
            columns:
              - column:
                  name: settings
                  type: ${text.type}
                  remarks: "Serialized JSON containing User-local Settings for this User"

  - changeSet:
      id: v43.00-027
      author: camsaul
      comment: Added 0.43.0. Drop NOT NULL constraint for core_user.password
      changes:
        - dropNotNullConstraint:
            tableName: core_user
            columnName: password
            columnDataType: varchar(254)

  - changeSet:
      id: v43.00-028
      author: camsaul
      comment: Added 0.43.0. Drop NOT NULL constraint for core_user.password_salt
      changes:
        - dropNotNullConstraint:
            tableName: core_user
            columnName: password_salt
            columnDataType: varchar(254)

  #
  # The following migration replaces metabase.db.data-migrations/clear-ldap-user-local-passwords, added 0.30.0
  #
  # Before 0.30.0, we were storing the LDAP user's password in the core_user table (though it wasn't used). This
  # migration clears those passwords out, disabling password-based login.
  - changeSet:
      id: v43.00-029
      author: camsaul
      comment: Added 0.43.0. Clear local password for Users using LDAP auth.
      changes:
        - sql:
            sql: >-
              UPDATE core_user
              SET
                password = NULL,
                password_salt = NULL
              WHERE ldap_auth IS TRUE;

  - changeSet:
      id: v43.00-030
      author: dpsutton
      comment: Added 0.43.0 - Dashboard bookmarks table
      changes:
        - createTable:
            tableName: dashboard_bookmark
            remarks: Table holding bookmarks on dashboards
            columns:
              - column:
                  name: id
                  type: int
                  autoIncrement: true
                  constraints:
                    primaryKey: true
                    nullable: false
              - column:
                  name: user_id
                  type: int
                  remarks: 'ID of the User who bookmarked the Dashboard'
                  constraints:
                    nullable: false
                    references: core_user(id)
                    foreignKeyName: fk_dashboard_bookmark_user_id
                    deleteCascade: true
              - column:
                  name: dashboard_id
                  type: int
                  remarks: 'ID of the Dashboard bookmarked by the user'
                  constraints:
                    nullable: false
                    references: report_dashboard(id)
                    foreignKeyName: fk_dashboard_bookmark_dashboard_id
                    deleteCascade: true
              - column:
                  remarks: The timestamp of when the bookmark was created
                  name: created_at
                  type: ${timestamp_type}
                  defaultValueComputed: current_timestamp
                  constraints:
                    nullable: false
  - changeSet:
      id: v43.00-031
      author: dpsutton
      comment: Added 0.43.0 - Dashboard bookmarks table unique constraint
      changes:
        - addUniqueConstraint:
            tableName: dashboard_bookmark
            columnNames: user_id, dashboard_id
            constraintName: unique_dashboard_bookmark_user_id_dashboard_id
  - changeSet:
      id: v43.00-032
      author: dpsutton
      comment: Added 0.43.0 - Dashboard bookmarks table index on user_id
      changes:
        - createIndex:
            tableName: dashboard_bookmark
            columns:
              - column:
                  name: user_id
            indexName: idx_dashboard_bookmark_user_id
  - changeSet:
      id: v43.00-033
      author: dpsutton
      comment: Added 0.43.0 - Dashboard bookmarks table index on dashboard_id
      changes:
        - createIndex:
            tableName: dashboard_bookmark
            columns:
              - column:
                  name: dashboard_id
            indexName: idx_dashboard_bookmark_dashboard_id

  - changeSet:
      id: v43.00-034
      author: dpsutton
      comment: Added 0.43.0 - Card bookmarks table
      changes:
        - createTable:
            tableName: card_bookmark
            remarks: Table holding bookmarks on cards
            columns:
              - column:
                  name: id
                  type: int
                  autoIncrement: true
                  constraints:
                    primaryKey: true
                    nullable: false
              - column:
                  name: user_id
                  type: int
                  remarks: 'ID of the User who bookmarked the Card'
                  constraints:
                    nullable: false
                    references: core_user(id)
                    foreignKeyName: fk_card_bookmark_user_id
                    deleteCascade: true
              - column:
                  name: card_id
                  type: int
                  remarks: 'ID of the Card bookmarked by the user'
                  constraints:
                    nullable: false
                    references: report_card(id)
                    foreignKeyName: fk_card_bookmark_dashboard_id
                    deleteCascade: true
              - column:
                  remarks: The timestamp of when the bookmark was created
                  name: created_at
                  type: ${timestamp_type}
                  defaultValueComputed: current_timestamp
                  constraints:
                    nullable: false
  - changeSet:
      id: v43.00-035
      author: dpsutton
      comment: Added 0.43.0 - Card bookmarks table unique constraint
      changes:
        - addUniqueConstraint:
            tableName: card_bookmark
            columnNames: user_id, card_id
            constraintName: unique_card_bookmark_user_id_card_id
  - changeSet:
      id: v43.00-036
      author: dpsutton
      comment: Added 0.43.0 - Card bookmarks table index on user_id
      changes:
        - createIndex:
            tableName: card_bookmark
            columns:
              - column:
                  name: user_id
            indexName: idx_card_bookmark_user_id
  - changeSet:
      id: v43.00-037
      author: dpsutton
      comment: Added 0.43.0 - Card bookmarks table index on card_id
      changes:
        - createIndex:
            tableName: card_bookmark
            columns:
              - column:
                  name: card_id
            indexName: idx_card_bookmark_card_id

  - changeSet:
      id: v43.00-038
      author: dpsutton
      comment: Added 0.43.0 - Collection bookmarks table
      changes:
        - createTable:
            tableName: collection_bookmark
            remarks: Table holding bookmarks on collections
            columns:
              - column:
                  name: id
                  type: int
                  autoIncrement: true
                  constraints:
                    primaryKey: true
                    nullable: false
              - column:
                  name: user_id
                  type: int
                  remarks: 'ID of the User who bookmarked the Collection'
                  constraints:
                    nullable: false
                    references: core_user(id)
                    foreignKeyName: fk_collection_bookmark_user_id
                    deleteCascade: true
              - column:
                  name: collection_id
                  type: int
                  remarks: 'ID of the Card bookmarked by the user'
                  constraints:
                    nullable: false
                    references: collection(id)
                    foreignKeyName: fk_collection_bookmark_collection_id
                    deleteCascade: true
              - column:
                  remarks: The timestamp of when the bookmark was created
                  name: created_at
                  type: ${timestamp_type}
                  defaultValueComputed: current_timestamp
                  constraints:
                    nullable: false
  - changeSet:
      id: v43.00-039
      author: dpsutton
      comment: Added 0.43.0 - Collection bookmarks table unique constraint
      changes:
        - addUniqueConstraint:
            tableName: collection_bookmark
            columnNames: user_id, collection_id
            constraintName: unique_collection_bookmark_user_id_collection_id
  - changeSet:
      id: v43.00-040
      author: dpsutton
      comment: Added 0.43.0 - Collection bookmarks table index on user_id
      changes:
        - createIndex:
            tableName: collection_bookmark
            columns:
              - column:
                  name: user_id
            indexName: idx_collection_bookmark_user_id
  - changeSet:
      id: v43.00-041
      author: dpsutton
      comment: Added 0.43.0 - Collection bookmarks table index on collection_id
      changes:
        - createIndex:
            tableName: collection_bookmark
            columns:
              - column:
                  name: collection_id
            indexName: idx_collection_bookmark_collection_id

  - changeSet:
      id: v43.00-042
      author: noahmoss
      comment: >-
        Added 0.43.0. Grant download permissions for existing Databases to 'All Users' permissions group
      changes:
        - sql:
            sql: >-
              INSERT INTO permissions (object, group_id)
              SELECT db.object, all_users.id AS group_id
              FROM (
                SELECT concat('/download/db/', id, '/') AS object
                FROM metabase_database
              ) db
              LEFT JOIN (
                SELECT id
                FROM permissions_group
                WHERE name = 'All Users'
              ) all_users
                ON true
              LEFT JOIN permissions p
                     ON p.group_id = all_users.id
                    AND db.object = p.object
              WHERE p.object IS NULL;

  - changeSet:
      id: v43.00-043
      author: howonlee
      comment: Added 0.43.0 - Nested field columns in fields
      changes:
        - addColumn:
            columns:
            - column:
                remarks: Nested field column paths, flattened
                name: nfc_path
                type: varchar(254)
                constraints:
                  nullable: true
            tableName: metabase_field

  - changeSet:
      id: v43.00-044
      author: noahmoss
      comment: Added 0.43.0 - Removes MetaBot permissions group
      changes:
        - sql:
            sql: DELETE FROM permissions_group WHERE name = 'MetaBot'

  - changeSet:
      id: v43.00-046
      author: qnkhuat
      comment: Added 0.43.0 - create General Permission Revision table
      changes:
        - createTable:
            tableName: general_permissions_revision
            remarks: 'Used to keep track of changes made to general permissions.'
            columns:
              - column:
                  name: id
                  type: int
                  autoIncrement: true
                  constraints:
                    primaryKey: true
                    nullable: false
              - column:
                  name: before
                  type: ${text.type}
                  remarks: 'Serialized JSON of the permission graph before the changes.'
                  constraints:
                    nullable: false
              - column:
                  name: after
                  type: ${text.type}
                  remarks: 'Serialized JSON of the changes in permission graph.'
                  constraints:
                    nullable: false
              - column:
                  name: user_id
                  type: int
                  remarks: 'The ID of the admin who made this set of changes.'
                  constraints:
                    nullable: false
                    referencedTableName: core_user
                    referencedColumnNames: id
                    foreignKeyName: fk_general_permissions_revision_user_id
              - column:
                  name: created_at
                  type: datetime
                  remarks: 'The timestamp of when these changes were made.'
                  constraints:
                    nullable: false
              - column:
                  name: remark
                  type: ${text.type}
                  remarks: 'Optional remarks explaining why these changes were made.'

  - changeSet:
      id: v43.00-047
      author: qnkhuat
      comment: Added 0.43.0. Grant the 'All Users' Group permissions to create/edit subscriptions and alerts
      changes:
        - sql:
            sql: >-
              INSERT INTO permissions (group_id, object)
              SELECT
                all_users_group.id AS group_id,
                '/general/subscription/' AS object
              FROM (
                SELECT id
                FROM permissions_group
                WHERE name = 'All Users'
              ) all_users_group
              LEFT JOIN permissions p
                ON all_users_group.id = p.group_id
                AND p.object = '/general/subscription/'
              WHERE p.object IS NULL;

  - changeSet:
      id: v43.00-049
      author: dpsutton
      comment: Added 0.43.0 - Unify datatype with query_execution.started_at so comparable (see 168).
      changes:
        - modifyDataType:
            tableName: view_log
            columnName: timestamp
            newDataType: ${timestamp_type}

  - changeSet:
        id: v43.00-050
        author: qnkhuat
        comment: Added 0.43.0. Add permissions_group_membership.is_group_manager
        changes:
          - addColumn:
              columns:
              - column:
                  remarks: Boolean flag to indicate whether user is a group's manager.
                  name: is_group_manager
                  type: boolean
                  constraints:
                    nullable: false
                  defaultValue: false
              tableName: permissions_group_membership

  - changeSet:
      id: v43.00-051
      author: adam-james
      comment: Added 0.43.0 - default boolean on timelines to indicate default timeline for a collection
      changes:
        - addColumn:
            columns:
            - column:
                remarks: Boolean value indicating if the timeline is the default one for the containing Collection
                name: default
                type: boolean
                defaultValue: false
                constraints:
                  nullable: false
            tableName: timeline

  - changeSet:
      id: v43.00-052
      author: snoe
      comment: Added 0.43.0 - bookmark ordering
      changes:
        - createTable:
            tableName: bookmark_ordering
            remarks: Table holding ordering information for various bookmark tables
            columns:
              - column:
                  name: id
                  type: int
                  autoIncrement: true
                  constraints:
                    primaryKey: true
                    nullable: false
              - column:
                  name: user_id
                  type: int
                  remarks: 'ID of the User who ordered bookmarks'
                  constraints:
                    nullable: false
                    references: core_user(id)
                    foreignKeyName: fk_bookmark_ordering_user_id
                    deleteCascade: true
              - column:
                  name: type
                  type: varchar(255)
                  remarks: 'type of the Bookmark'
                  constraints:
                    nullable: false
              - column:
                  name: item_id
                  type: int
                  remarks: 'id of the item being bookmarked (Card, Collection, Dashboard, ...) no FK, so may no longer exist'
                  constraints:
                    nullable: false
              - column:
                  name: ordering
                  type: int
                  remarks: 'order of bookmark for user'
                  constraints:
                    nullable: false
  - changeSet:
      id: v43.00-053
      author: snoe
      comment: Added 0.43.0 - bookmark ordering
      changes:
        - addUniqueConstraint:
            tableName: bookmark_ordering
            columnNames: user_id, type, item_id
            constraintName: unique_bookmark_user_id_type_item_id
  - changeSet:
      id: v43.00-054
      author: snoe
      comment: Added 0.43.0 - bookmark ordering
      changes:
        - addUniqueConstraint:
            tableName: bookmark_ordering
            columnNames: user_id, ordering
            constraintName: unique_bookmark_user_id_ordering
  - changeSet:
      id: v43.00-055
      author: snoe
      comment: Added 0.43.0 - bookmark ordering
      changes:
        - createIndex:
            tableName: bookmark_ordering
            columns:
              - column:
                  name: user_id
            indexName: idx_bookmark_ordering_user_id

  - changeSet:
      id: v43.00-056
      author: qnkhuat
      comment: >-
        Added 0.43.0 - Rename general permission revision table
        It's safe to rename this table without breaking downgrades compatibility because this table was also added in 0.43.0.
      changes:
        - renameTable:
            oldTableName: general_permissions_revision
            newTableName: application_permissions_revision

  - changeSet:
      id: v43.00-057
      author: qnkhuat
      comment: Added 0.43.0 - Rename general_permissions_revision_id_seq
      failOnError: false # mysql and h2 don't have this sequence
      preConditions:
        - onFail: MARK_RAN
        - dbms:
            type: postgresql
      changes:
        - sql:
            - sql: ALTER SEQUENCE general_permissions_revision_id_seq RENAME TO application_permissions_revision_id_seq;

  - changeSet:
      id: v43.00-058
      author: qnkhuat
      comment: Added 0.43.0 - Rename general permissios to application permissions
      changes:
        - sql:
            sql: >-
              UPDATE permissions
              SET object = REPLACE(object, '/general/', '/application/')
              WHERE object LIKE '/general/%';

  - changeSet:
      id: v43.00-059
      author: adam-james
      comment: Added 0.43.0 - disallow nil timeline icons
      changes:
        - addNotNullConstraint:
            columnDataType: varchar(128)
            tableName: timeline
            columnName: icon
            defaultNullValue: "star"
  - changeSet:
      id: v43.00-060
      author: adam-james
      comment: Added 0.43.0 - disallow nil timeline event icons
      changes:
        - addNotNullConstraint:
            columnDataType: varchar(128)
            tableName: timeline_event
            columnName: icon
            defaultNullValue: "star"

  - changeSet:
      id: v43.00-062
      author: snoe
      comment: Added 0.43.0 - Unify datatype with revision.timestamp for timezone info (see 17829).
      changes:
        - modifyDataType:
            tableName: revision
            columnName: timestamp
            newDataType: ${timestamp_type}

  - changeSet:
      id: v44.00-000
      author: dpsutton
      comment: Added 0.44.0 - Persisted Info for models
      changes:
        - createTable:
            tableName: persisted_info
            remarks: Table holding information about persisted models
            columns:
              - column:
                  name: id
                  type: int
                  autoIncrement: true
                  constraints:
                    primaryKey: true
                    nullable: false
              - column:
                  name: database_id
                  type: int
                  remarks: 'ID of the database associated to the persisted card'
                  constraints:
                    nullable: false
                    referencedTableName: metabase_database
                    referencedColumnNames: id
                    foreignKeyName: fk_persisted_info_database_id
                    deleteCascade: true
              - column:
                  name: card_id
                  type: int
                  remarks: 'ID of the Card model persisted'
                  constraints:
                    nullable: false
                    unique: true
                    referencedTableName: report_card
                    referencedColumnNames: id
                    foreignKeyName: fk_persisted_info_card_id
                    deleteCascade: true
              - column:
                  remarks: Slug of the card which will form the persisted table name
                  name: question_slug
                  type: ${text.type}
                  constraints:
                    nullable: false
              - column:
                  remarks: Name of the table persisted
                  name: table_name
                  type: ${text.type}
                  constraints:
                    nullable: false
              - column:
                  remarks: JSON object that captures the state of the table when we persisted
                  name: definition
                  type: ${text.type}
                  constraints:
                    nullable: true
              - column:
                  remarks: Hash of the query persisted
                  name: query_hash
                  type: ${text.type}
                  constraints:
                    nullable: true
              - column:
                  remarks: Indicating whether the persisted table is active and can be swapped
                  name: active
                  type: boolean
                  defaultValueBoolean: false
                  constraints:
                    nullable: false
              - column:
                  remarks: Persisted table state (creating, persisted, refreshing, deleted)
                  name: state
                  type: ${text.type}
                  constraints:
                    nullable: false
              - column:
                  remarks: The timestamp of when the most recent refresh was started
                  name: refresh_begin
                  type: ${timestamp_type}
                  constraints:
                    nullable: false
              - column:
                  remarks: The timestamp of when the most recent refresh ended
                  name: refresh_end
                  type: ${timestamp_type}
                  constraints:
                    nullable: true
              - column:
                  remarks: The timestamp of when the most recent state changed
                  name: state_change_at
                  type: ${timestamp_type}
                  constraints:
                    nullable: true
              - column:
                  remarks: Error message from persisting if applicable
                  name: error
                  type: ${text.type}
                  constraints:
                    nullable: true
              - column:
                  remarks: The timestamp of when the model was first persisted
                  name: created_at
                  type: ${timestamp_type}
                  defaultValueComputed: current_timestamp
                  constraints:
                    nullable: false
              - column:
                  name: creator_id
                  type: int
                  remarks: The person who persisted a model
                  constraints:
                    nullable: false
                    referencedTableName: core_user
                    referencedColumnNames: id
                    foreignKeyName: fk_persisted_info_ref_creator_id
                    deferrable: false
                    initiallyDeferred: false
  - changeSet:
      id: v44.00-001
      author: snoe
      comment: Added 0.44.0 - Remove not null constraint from persisted_info.creator_id
      changes:
        - dropNotNullConstraint:
            tableName: persisted_info
            columnName: creator_id
            columnDataType: int

  # v44.00-002 through -011 add entity_id columns to several internal entities.
  # These are fixed-width string fields populated with a random 21-character
  # NanoID value, and used by the serialization system to de-duplicate entities
  # in a portable way. See the serialization design doc in the design repo.
  - changeSet:
      id: v44.00-002
      author: braden
      comment: Added 0.44.0 - add entity_id column to all internal entities
      changes:
        - addColumn:
            columns:
            - column:
                remarks: Random NanoID tag for unique identity.
                name: entity_id
                type: char(21)
                constraints:
                  nullable: true
                  unique: true
            tableName: metric
  - changeSet:
      id: v44.00-003
      author: braden
      comment: Added 0.44.0 - add entity_id column to all internal entities
      changes:
        - addColumn:
            columns:
            - column:
                remarks: Random NanoID tag for unique identity.
                name: entity_id
                type: char(21)
                constraints:
                  nullable: true
                  unique: true
            tableName: segment
  - changeSet:
      id: v44.00-004
      author: braden
      comment: Added 0.44.0 - add entity_id column to all internal entities
      changes:
        - addColumn:
            columns:
            - column:
                remarks: Random NanoID tag for unique identity.
                name: entity_id
                type: char(21)
                constraints:
                  nullable: true
                  unique: true
            tableName: collection
  - changeSet:
      id: v44.00-005
      author: braden
      comment: Added 0.44.0 - add entity_id column to all internal entities
      changes:
        - addColumn:
            columns:
            - column:
                remarks: Random NanoID tag for unique identity.
                name: entity_id
                type: char(21)
                constraints:
                  nullable: true
                  unique: true
            tableName: report_dashboard
  - changeSet:
      id: v44.00-006
      author: braden
      comment: Added 0.44.0 - add entity_id column to all internal entities
      changes:
        - addColumn:
            columns:
            - column:
                remarks: Random NanoID tag for unique identity.
                name: entity_id
                type: char(21)
                constraints:
                  nullable: true
                  unique: true
            tableName: dimension
  - changeSet:
      id: v44.00-007
      author: braden
      comment: Added 0.44.0 - add entity_id column to all internal entities
      changes:
        - addColumn:
            columns:
            - column:
                remarks: Random NanoID tag for unique identity.
                name: entity_id
                type: char(21)
                constraints:
                  nullable: true
                  unique: true
            tableName: pulse
  - changeSet:
      id: v44.00-008
      author: braden
      comment: Added 0.44.0 - add entity_id column to all internal entities
      changes:
        - addColumn:
            columns:
            - column:
                remarks: Random NanoID tag for unique identity.
                name: entity_id
                type: char(21)
                constraints:
                  nullable: true
                  unique: true
            tableName: report_card
  - changeSet:
      id: v44.00-009
      author: braden
      comment: Added 0.44.0 - add entity_id column to all internal entities
      changes:
        - addColumn:
            columns:
            - column:
                remarks: Random NanoID tag for unique identity.
                name: entity_id
                type: char(21)
                constraints:
                  nullable: true
                  unique: true
            tableName: native_query_snippet
  - changeSet:
      id: v44.00-010
      author: braden
      comment: Added 0.44.0 - add entity_id column to all internal entities
      changes:
        - addColumn:
            columns:
            - column:
                remarks: Random NanoID tag for unique identity.
                name: entity_id
                type: char(21)
                constraints:
                  nullable: true
                  unique: true
            tableName: timeline
  - changeSet:
      id: v44.00-011
      author: braden
      comment: Added 0.44.0 - add entity_id column to all internal entities
      changes:
        - addColumn:
            columns:
            - column:
                remarks: Random NanoID tag for unique identity.
                name: entity_id
                type: char(21)
                constraints:
                  nullable: true
                  unique: true
            tableName: report_dashboardcard
  - changeSet:
      id: v44.00-012
      author: snoe
      comment: Added 0.44.0 - writeback
      changes:
        - createTable:
            tableName: action
            remarks: An action is something you can do, such as run a readwrite query
            columns:
              - column:
                  name: id
                  type: int
                  autoIncrement: true
                  constraints:
                    primaryKey: true
                    nullable: false
              - column:
                  remarks: The timestamp of when the action was created
                  name: created_at
                  type: ${timestamp_type}
                  defaultValueComputed: current_timestamp
                  constraints:
                    nullable: false
              - column:
                  remarks: The timestamp of when the action was updated
                  name: updated_at
                  type: ${timestamp_type}
                  defaultValueComputed: current_timestamp
                  constraints:
                    nullable: false
              - column:
                  remarks: Type of action
                  name: type
                  type: ${text.type}
                  constraints:
                    nullable: false
  - changeSet:
      id: v44.00-013
      author: snoe
      comment: Added 0.44.0 - writeback
      changes:
        - createTable:
            tableName: query_action
            remarks: A readwrite query type of action
            columns:
              - column:
                  name: action_id
                  type: int
                  remarks: The related action
                  constraints:
                    nullable: false
                    referencedTableName: action
                    referencedColumnNames: id
                    foreignKeyName: fk_query_action_ref_action_id
                    deleteCascade: true
              - column:
                  name: card_id
                  type: int
                  remarks: The related card
                  constraints:
                    nullable: false
                    referencedTableName: report_card
                    referencedColumnNames: id
                    foreignKeyName: fk_query_action_ref_card_id
                    deleteCascade: true
  - changeSet:
      id: v44.00-014
      author: snoe
      comment: Added 0.44.0 - writeback
      changes:
        - addPrimaryKey:
            tableName: query_action
            columnNames: action_id, card_id
            constraintName: pk_query_action
  - changeSet:
      id: v44.00-015
      author: snoe
      comment: Added 0.44.0 - writeback
      changes:
        - createTable:
            tableName: emitter
            remarks: An Emitter reperents the fact an Action can act upon the given object
            columns:
              - column:
                  name: id
                  type: int
                  autoIncrement: true
                  constraints:
                    primaryKey: true
                    nullable: false
              - column:
                  remarks: The timestamp of when the emitter was created
                  name: created_at
                  type: ${timestamp_type}
                  defaultValueComputed: current_timestamp
                  constraints:
                    nullable: false
              - column:
                  remarks: The timestamp of when the emitter was updated
                  name: updated_at
                  type: ${timestamp_type}
                  defaultValueComputed: current_timestamp
                  constraints:
                    nullable: false
              - column:
                  remarks: JSON for vis settings and other things frontend related
                  name: options
                  type: ${text.type}
              - column:
                  remarks: JSON that has a mapping of columns to parameters in the query
                  name: parameter_mappings
                  type: ${text.type}
  - changeSet:
      id: v44.00-016
      author: snoe
      comment: Added 0.44.0 - writeback
      changes:
        - createTable:
            tableName: emitter_action
            remarks: Join table for emitter and actions
            columns:
              - column:
                  name: emitter_id
                  type: int
                  remarks: The related emitter
                  constraints:
                    nullable: false
                    referencedTableName: emitter
                    referencedColumnNames: id
                    foreignKeyName: fk_emitter_action_ref_emitter_id
                    deleteCascade: true
              - column:
                  name: action_id
                  type: int
                  remarks: The related action
                  constraints:
                    nullable: false
                    referencedTableName: action
                    referencedColumnNames: id
                    foreignKeyName: fk_emitter_action_ref_action_id
                    deleteCascade: true
  - changeSet:
      id: v44.00-017
      author: snoe
      comment: Added 0.44.0 - writeback
      changes:
        - addPrimaryKey:
            tableName: emitter_action
            columnNames: emitter_id, action_id
            constraintName: pk_emitter_action
  - changeSet:
      id: v44.00-018
      author: snoe
      comment: Added 0.44.0 - writeback
      changes:
        - createTable:
            tableName: dashboard_emitter
            remarks: Emitter for this dashboard
            columns:
              - column:
                  name: emitter_id
                  type: int
                  remarks: The related emitter
                  constraints:
                    nullable: false
                    referencedTableName: emitter
                    referencedColumnNames: id
                    foreignKeyName: fk_dashboard_emitter_ref_emitter_id
                    deleteCascade: true
              - column:
                  name: dashboard_id
                  type: int
                  remarks: The related dashboard
                  constraints:
                    nullable: false
                    referencedTableName: report_dashboard
                    referencedColumnNames: id
                    foreignKeyName: fk_dashboard_emitter_ref_dashboard_id
                    deleteCascade: true
  - changeSet:
      id: v44.00-019
      author: snoe
      comment: Added 0.44.0 - writeback
      changes:
        - addPrimaryKey:
            tableName: dashboard_emitter
            columnNames: dashboard_id, emitter_id
            constraintName: pk_dashboard_emitter
  - changeSet:
      id: v44.00-020
      author: snoe
      comment: Added 0.44.0 - writeback
      changes:
        - createTable:
            tableName: card_emitter
            remarks: Emitter for this card
            columns:
              - column:
                  name: emitter_id
                  type: int
                  remarks: The related emitter
                  constraints:
                    nullable: false
                    referencedTableName: emitter
                    referencedColumnNames: id
                    foreignKeyName: fk_card_emitter_ref_emitter_id
                    deleteCascade: true
              - column:
                  name: card_id
                  type: int
                  remarks: The related card
                  constraints:
                    nullable: false
                    referencedTableName: report_card
                    referencedColumnNames: id
                    foreignKeyName: fk_card_emitter_ref_card_id
                    deleteCascade: true
  - changeSet:
      id: v44.00-021
      author: snoe
      comment: Added 0.44.0 - writeback
      changes:
        - addPrimaryKey:
            tableName: card_emitter
            columnNames: card_id, emitter_id
            constraintName: pk_card_emitter
  - changeSet:
      id: v44.00-022
      author: snoe
      comment: Added 0.44.0 - writeback
      changes:
        - addColumn:
            columns:
              - column:
                  name: is_write
                  type: boolean
                  defaultValueBoolean: false
                  remarks: Indicates that this query will perform writes to a db
                  constraints:
                    nullable: false
            tableName: report_card
  - changeSet:
      id: v44.00-023
      author: qnkhuat
      comment: Added 0.44.0 - Add parameters to report_card
      changes:
        - addColumn:
            tableName: report_card
            columns:
              - column:
                  name: parameters
                  type: ${text.type}
                  remarks: List of parameter associated to a card
                  constraints:
                    nullable: true
                    deferrable: false
                    initiallyDeferred: false
  - changeSet:
      id: v44.00-024
      author: qnkhuat
      comment: Added 0.44.0 - Add parameters to report_card
      changes:
        - addNotNullConstraint:
            columnDataType: ${text.type}
            columnName: parameters
            defaultNullValue: '[]'
            tableName: report_card

  - changeSet:
      id: v44.00-025
      author: qnkhuat
      comment: Added 0.44.0 - Add parameter_mappings to report_card
      changes:
        - addColumn:
            tableName: report_card
            columns:
              - column:
                  name: parameter_mappings
                  type: ${text.type}
                  remarks: List of parameter associated to a card
                  constraints:
                    nullable: true
                    deferrable: false
                    initiallyDeferred: false
  - changeSet:
      id: v44.00-026
      author: qnkhuat
      comment: Added 0.44.0 - Add parameter_mappings to report_card
      changes:
        - addNotNullConstraint:
            columnDataType: ${text.type}
            columnName: parameter_mappings
            defaultNullValue: '[]'
            tableName: report_card
<<<<<<< HEAD
  - changeSet:
      id: v44.00-030
      author: snoe
      comment: Added 0.44.0 - Add database_required to metabase_field
      changes:
        - addColumn:
            tableName: metabase_field
            columns:
              - column:
                  name: database_required
                  type: boolean
                  remarks: Indicates this field is required by the database for new records. Usually not null and without a default.
                  defaultValueBoolean: false
                  constraints:
                    nullable: false
  - changeSet:
      id: v44.00-031
      author: snoe
      comment: Added 0.44.0 - writeback
      changes:
        - createTable:
            tableName: http_action
            remarks: An http api call type of action
            columns:
              - column:
                  name: action_id
                  type: int
                  remarks: The related action
                  constraints:
                    nullable: false
                    referencedTableName: action
                    referencedColumnNames: id
                    foreignKeyName: fk_http_action_ref_action_id
                    deleteCascade: true
              - column:
                  name: name
                  type: varchar(254)
                  remarks: The name of this action
                  constraints:
                    nullable: false
              - column:
                  name: description
                  type: ${text.type}
                  remarks: An optional description for this action
              - column:
                  name: template
                  type: ${text.type}
                  remarks: A template that defines method,url,body,headers required to make an api call
                  constraints:
                    nullable: false
              - column:
                  name: response_handle
                  type: ${text.type}
                  remarks: A program to take an api response and transform to an appropriate response for emitters
              - column:
                  name: error_handle
                  type: ${text.type}
                  remarks: A program to take an api response to determine if an error occurred
  - changeSet:
      id: v44.00-032
      author: snoe
      comment: Added 0.44.0 - writeback
      changes:
        - addPrimaryKey:
            tableName: http_action
            columnNames: action_id
            constraintName: pk_http_action
=======

  - changeSet:
      id: v44.00-027
      author: adam-james
      comment: Added 0.44.0. Drop NOT NULL constraint for core_user.first_name
      changes:
        - dropNotNullConstraint:
            tableName: core_user
            columnName: first_name
            columnDataType: varchar(254)
  - changeSet:
      id: v44.00-028
      author: adam-james
      comment: Added 0.44.0. Drop NOT NULL constraint for core_user.last_name
      changes:
        - dropNotNullConstraint:
            tableName: core_user
            columnName: last_name
            columnDataType: varchar(254)

>>>>>>> 79965714


# >>>>>>>>>> DO NOT ADD NEW MIGRATIONS BELOW THIS LINE! ADD THEM ABOVE <<<<<<<<<<

########################################################################################################################
#
# ADVICE:
#
# 1) Run ./bin/lint-migrations-file.sh to run core.spec checks against any changes you make here. Liquibase is pretty
#    forgiving and won't complain if you accidentally mix up things like deleteCascade and onDelete: CASCADE. CI runs
#    this check but it's nicer to know now instead of waiting for CI.
#
# 2) Please post a message in the Metabase Slack #migrations channel to let others know you are creating a new
#    migration so someone else doesn't steal your ID number
#
# 3) Migrations IDs should follow the format
#
#    vMM.mm-NNN
#
#    where
#
#    M = major version
#    m = minor version
#    N = migration number relative to that major+minor version
#
#   e.g. the first migration added to 0.42.0 should be numbered v42.00-000 and the second migration should be numbered
#   v42.00-001. The first migration for 0.42.1 should be numbered v42.01-000, and so forth.
#
#   This numbering scheme was adopted beginning with version 0.42.0 so that we could go back and add migrations to patch
#   releases without the ID sequence getting wildly out of order. See PR #18821 for more information.
#
# PLEASE KEEP THIS MESSAGE AT THE BOTTOM OF THIS FILE!!!!! Add new migrations above the message.
#
########################################################################################################################<|MERGE_RESOLUTION|>--- conflicted
+++ resolved
@@ -12085,7 +12085,24 @@
             columnName: parameter_mappings
             defaultNullValue: '[]'
             tableName: report_card
-<<<<<<< HEAD
+  - changeSet:
+      id: v44.00-027
+      author: adam-james
+      comment: Added 0.44.0. Drop NOT NULL constraint for core_user.first_name
+      changes:
+        - dropNotNullConstraint:
+            tableName: core_user
+            columnName: first_name
+            columnDataType: varchar(254)
+  - changeSet:
+      id: v44.00-028
+      author: adam-james
+      comment: Added 0.44.0. Drop NOT NULL constraint for core_user.last_name
+      changes:
+        - dropNotNullConstraint:
+            tableName: core_user
+            columnName: last_name
+            columnDataType: varchar(254)
   - changeSet:
       id: v44.00-030
       author: snoe
@@ -12153,28 +12170,6 @@
             tableName: http_action
             columnNames: action_id
             constraintName: pk_http_action
-=======
-
-  - changeSet:
-      id: v44.00-027
-      author: adam-james
-      comment: Added 0.44.0. Drop NOT NULL constraint for core_user.first_name
-      changes:
-        - dropNotNullConstraint:
-            tableName: core_user
-            columnName: first_name
-            columnDataType: varchar(254)
-  - changeSet:
-      id: v44.00-028
-      author: adam-james
-      comment: Added 0.44.0. Drop NOT NULL constraint for core_user.last_name
-      changes:
-        - dropNotNullConstraint:
-            tableName: core_user
-            columnName: last_name
-            columnDataType: varchar(254)
-
->>>>>>> 79965714
 
 
 # >>>>>>>>>> DO NOT ADD NEW MIGRATIONS BELOW THIS LINE! ADD THEM ABOVE <<<<<<<<<<
