--- conflicted
+++ resolved
@@ -1,12 +1,6 @@
-<<<<<<< HEAD
 <div class="SetupSteps flex flex-column layout-centered wrapper wrapper-max-sm">
     <section class="SetupStep bordered rounded full relative" ng-class="{ 'SetupStep--active shadowed' : activeStep == 'user', 'SetupStep--completed shadowed' : completedSteps.user }">
-            <div class="flex align-center py2">
-=======
-<div class="SetupSteps wrapper wrapper-max-sm">
-    <section class="SetupStep bordered rounded relative" ng-class="{ 'SetupStep--active' : activeStep == 'user', 'SetupStep--completed' : completedSteps.user }">
             <div class="flex align-center py2" ng-click="activeStep = 'user'">
->>>>>>> e19e7c11
                 <span class="SetupStep-indicator flex layout-centered absolute bordered">
                     <span class="SetupStep-number">1</span>
                     <cv-check-icon class="SetupStep-check" width="16px" height="16px"></cv-check-icon>
@@ -15,8 +9,13 @@
             </div>
             <form class="Form-new" name="form" ng-submit="createOrgAndUser()" novalidate ng-if="activeStep == 'user'" novalidate>
                 <div class="Form-field" mb-form-field="first_name">
-                    <mb-form-label display-name="Your name" field-name="name"></mb-form-label>
-                    <input class="Form-input Form-offset full" name="name" placeholder="Johnny Appleseed" ng-model="newUser.name" required autofocus />
+                    <mb-form-label display-name="First name" field-name="first_name"></mb-form-label>
+                    <input class="Form-input Form-offset full" name="name" placeholder="Johnny" ng-model="newUser.first_name" required autofocus />
+                    <span class="Form-charm"></span>
+                </div>
+                <div class="Form-field" mb-form-field="last_name">
+                    <mb-form-label display-name="Last name" field-name="last_name"></mb-form-label>
+                    <input class="Form-input Form-offset full" name="name" placeholder="Appleseed" ng-model="newUser.last_name" required />
                     <span class="Form-charm"></span>
                 </div>
 
@@ -39,13 +38,8 @@
                 </div>
 
                 <div class="Form-field" mb-form-field="organization">
-<<<<<<< HEAD
-                    <mb-form-label display-name="Your company or team name" field-name="password"></mb-form-label>
-                    <input class="Form-input Form-offset full" name="organization" type="text" placeholder="Department of awesome" ng-model="userOrgName" autofocus required>
-=======
-                    <mb-form-label display-name="Organization name" field-name="password"></mb-form-label>
+                    <mb-form-label display-name="Your organization or company name" field-name="organization"></mb-form-label>
                     <input class="Form-input Form-offset full" name="organization" type="text" placeholder="Organization name" ng-model="newUser.orgName" autofocus required>
->>>>>>> e19e7c11
                     <span class="Form-charm"></span>
                 </div>
 
