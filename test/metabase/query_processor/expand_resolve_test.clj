(ns metabase.query-processor.expand-resolve-test
  "Tests query expansion/resolution"
  (:require [expectations :refer :all]
            [metabase.query-processor.middleware
             [expand :as ql]
             [resolve :as resolve]
             [source-table :as st]]
            [metabase.test.data :refer :all]
            [metabase.test.data.dataset-definitions :as defs]
            [metabase.test.util :as tu]
            [metabase.util :as u]))


;; this is here because expectations has issues comparing and object w/ a map and most of the output
;; below has objects for the various place holders in the expanded/resolved query
(defn- obj->map [o]
  (cond
    (sequential? o) (vec (for [v o]
                           (obj->map v)))
    (set? o)        (set (for [v o]
                           (obj->map v)))
    (map? o)        (into {} (for [[k v] o]
                               {k (obj->map v)}))
    :else           o))

<<<<<<< HEAD
(def ^:private field-ph-defaults
  {:fk-field-id      nil, :datetime-unit nil,
   :binning-strategy nil, :binning-param nil})

(def ^:private field-defaults
  {:visibility-type :normal, :fk-field-id nil
   :position        nil,     :description nil
   :parent-id       nil,     :parent      nil
   :min-value       nil,     :max-value   nil})
=======
(def ^:private resolve'
  "Testing the resolve middleware requires that the source table be
  resolved before calling the resolve function. In the query pipeline
  this is two separate steps. This function combines the function for
  resolving the source table and the middleware that resolves the rest
  of the expanded query into a single function to make tests more
  concise."
  (comp resolve/resolve (st/resolve-source-table-middleware identity)))

(def ^:private field-ph-defaults
  {:fk-field-id        nil
   :datetime-unit      nil
   :remapped-from      nil
   :remapped-to        nil
   :field-display-name nil})

(def ^:private field-defaults
  {:fk-field-id     nil
   :visibility-type :normal
   :position        nil
   :description     nil
   :parent-id       nil
   :parent          nil
   :schema-name     nil
   :remapped-from   nil
   :remapped-to     nil
   :dimensions      []
   :values          []})

(def ^:private price-field-values
  {:field-value-id true
   :created-at true
   :updated-at true
   :values [1 2 3 4]
   :human-readable-values {}
   :field-id true})
>>>>>>> 43c61b9d

;; basic rows query w/ filter
(expect
  [ ;; expanded form
   {:database (id)
    :type     :query
    :query    {:source-table (id :venues)
               :filter       {:filter-type :>
                              :field       (merge field-ph-defaults
<<<<<<< HEAD
                                                  {:field-id (id :venues :price)})
                              :value       {:field-placeholder (merge field-ph-defaults
                                                                      {:field-id (id :venues :price)})
=======
                                                  {:field-id true})
                              :value       {:field-placeholder (merge field-ph-defaults
                                                                      {:field-id true})
>>>>>>> 43c61b9d
                                            :value             1}}}}
   ;; resolved form
   {:database     (id)
    :type         :query
    :query        {:source-table {:schema "PUBLIC"
                                  :name   "VENUES"
                                  :id     true}
                   :filter       {:filter-type :>
                                  :field       (merge field-defaults
<<<<<<< HEAD
                                                      {:field-id           (id :venues :price)
=======
                                                      {:field-id           true
>>>>>>> 43c61b9d
                                                       :field-name         "PRICE"
                                                       :field-display-name "Price"
                                                       :base-type          :type/Integer
                                                       :special-type       :type/Category
                                                       :table-id           (id :venues)
                                                       :schema-name        "PUBLIC"
                                                       :table-name         "VENUES"
<<<<<<< HEAD
                                                       :min-value          1.0
                                                       :max-value          4.0})
                                  :value       {:value 1
                                                :field (merge field-defaults
                                                              {:field-id           (id :venues :price)
=======
                                                       :values             price-field-values})
                                  :value       {:value 1
                                                :field (merge field-defaults
                                                              {:field-id           true
>>>>>>> 43c61b9d
                                                               :field-name         "PRICE"
                                                               :field-display-name "Price"
                                                               :base-type          :type/Integer
                                                               :special-type       :type/Category
                                                               :table-id           (id :venues)
                                                               :schema-name        "PUBLIC"
                                                               :table-name         "VENUES"
<<<<<<< HEAD
                                                               :min-value          1.0
                                                               :max-value          4.0})}}
=======
                                                               :values             price-field-values})}}
>>>>>>> 43c61b9d
                   :join-tables  nil}
    :fk-field-ids #{}
    :table-ids    #{(id :venues)}}]
  (let [expanded-form (ql/expand (wrap-inner-query (query venues
<<<<<<< HEAD
                                                          (ql/filter (ql/and (ql/> $price 1))))))]
    (mapv obj->map [expanded-form
                    (resolve/resolve expanded-form)])))
=======
                                                     (ql/filter (ql/and (ql/> $price 1))))))]
    (tu/boolean-ids-and-timestamps
     (mapv obj->map [expanded-form
                     (resolve' expanded-form)]))))
>>>>>>> 43c61b9d

(def category-field-values
  {:values                (defs/field-values defs/test-data-map "categories" "name")
   :human-readable-values {}
   :field-value-id        true
   :field-id              true
   :created-at            true
   :updated-at            true})

;; basic rows query w/ FK filter
(expect
  [ ;; expanded form
   {:database (id)
    :type     :query
    :query    {:source-table (id :venues)
               :filter       {:filter-type :=
                              :field       (merge field-ph-defaults
<<<<<<< HEAD
                                                  {:field-id         (id :categories :name)
                                                   :fk-field-id      (id :venues :category_id)})
                              :value       {:field-placeholder (merge field-ph-defaults
                                                                      {:field-id         (id :categories :name)
                                                                       :fk-field-id      (id :venues :category_id)})
=======
                                                  {:field-id    true
                                                   :fk-field-id (id :venues :category_id)})
                              :value       {:field-placeholder (merge field-ph-defaults
                                                                      {:field-id    true
                                                                       :fk-field-id (id :venues :category_id)})
>>>>>>> 43c61b9d
                                            :value             "abc"}}}}
   ;; resolved form
   {:database     (id)
    :type         :query
    :query        {:source-table {:schema "PUBLIC"
                                  :name   "VENUES"
                                  :id     true}
                   :filter       {:filter-type :=
                                  :field       (merge field-defaults
<<<<<<< HEAD
                                                      {:field-id           (id :categories :name)
=======
                                                      {:field-id           true
>>>>>>> 43c61b9d
                                                       :fk-field-id        (id :venues :category_id)
                                                       :field-name         "NAME"
                                                       :field-display-name "Name"
                                                       :base-type          :type/Text
                                                       :special-type       :type/Name
                                                       :table-id           (id :categories)
<<<<<<< HEAD
                                                       :schema-name        nil
                                                       :table-name         "CATEGORIES__via__CATEGORY_ID"})
                                  :value       {:value "abc"
                                                :field (merge field-defaults
                                                              {:field-id           (id :categories :name)
=======
                                                       :table-name         "CATEGORIES__via__CATEGORY_ID"
                                                       :values             category-field-values})
                                  :value       {:value "abc"
                                                :field (merge field-defaults
                                                              {:field-id           true
>>>>>>> 43c61b9d
                                                               :fk-field-id        (id :venues :category_id)
                                                               :field-name         "NAME"
                                                               :field-display-name "Name"
                                                               :base-type          :type/Text
                                                               :special-type       :type/Name
                                                               :table-id           (id :categories)
<<<<<<< HEAD
                                                               :schema-name        nil
                                                               :table-name         "CATEGORIES__via__CATEGORY_ID"})}}
                   :join-tables  [{:source-field {:field-id   (id :venues :category_id)
=======
                                                               :table-name         "CATEGORIES__via__CATEGORY_ID"
                                                               :values             category-field-values})}}
                   :join-tables  [{:source-field {:field-id   true
>>>>>>> 43c61b9d
                                                  :field-name "CATEGORY_ID"}
                                   :pk-field     {:field-id   true
                                                  :field-name "ID"}
                                   :table-id     (id :categories)
                                   :table-name   "CATEGORIES"
                                   :schema       "PUBLIC"
                                   :join-alias   "CATEGORIES__via__CATEGORY_ID"}]}
    :fk-field-ids #{(id :venues :category_id)}
    :table-ids    #{(id :categories)}}]
<<<<<<< HEAD
  (let [expanded-form (ql/expand (wrap-inner-query (query venues
                                                     (ql/filter (ql/= $category_id->categories.name
                                                                      "abc")))))]
    (mapv obj->map [expanded-form
                    (resolve/resolve expanded-form)])))
=======
  (tu/boolean-ids-and-timestamps
   (let [expanded-form (ql/expand (wrap-inner-query (query venues
                                                      (ql/filter (ql/= $category_id->categories.name
                                                                       "abc")))))]
     (mapv obj->map [expanded-form
                     (resolve' expanded-form)]))))
>>>>>>> 43c61b9d


;; basic rows query w/ FK filter on datetime
(expect
  [ ;; expanded form
   {:database (id)
    :type     :query
    :query    {:source-table (id :checkins)
               :filter       {:filter-type :>
                              :field       (merge field-ph-defaults
<<<<<<< HEAD
                                                  {:field-id         (id :users :last_login)
                                                   :fk-field-id      (id :checkins :user_id)
                                                   :datetime-unit    :year})
                              :value       {:field-placeholder (merge field-ph-defaults
                                                                      {:field-id         (id :users :last_login)
                                                                       :fk-field-id      (id :checkins :user_id)
                                                                       :datetime-unit    :year})
=======
                                                  {:field-id      (id :users :last_login)
                                                   :fk-field-id   (id :checkins :user_id)
                                                   :datetime-unit :year})
                              :value       {:field-placeholder (merge field-ph-defaults
                                                                      {:field-id      (id :users :last_login)
                                                                       :fk-field-id   (id :checkins :user_id)
                                                                       :datetime-unit :year})
>>>>>>> 43c61b9d
                                            :value             "1980-01-01"}}}}
   ;; resolved form
   {:database     (id)
    :type         :query
    :query        {:source-table {:schema "PUBLIC"
                                  :name   "CHECKINS"
                                  :id     (id :checkins)}
                   :filter       {:filter-type :>
                                  :field       {:field (merge field-defaults
                                                              {:field-id           (id :users :last_login)
                                                               :fk-field-id        (id :checkins :user_id)
                                                               :field-name         "LAST_LOGIN"
                                                               :field-display-name "Last Login"
                                                               :base-type          :type/DateTime
                                                               :special-type       nil
                                                               :table-id           (id :users)
<<<<<<< HEAD
                                                               :schema-name        nil
                                                               :table-name         "USERS__via__USER_ID"})
                                                :unit  :year}
                                  :value       {:value (u/->Timestamp "1980-01-01")
                                                :field {:field (merge field-defaults
                                                                      {:field-id           (id :users :last_login)
                                                                       :fk-field-id        (id :checkins :user_id)
                                                                       :field-name         "LAST_LOGIN"
                                                                       :field-display-name "Last Login"
                                                                       :base-type          :type/DateTime
                                                                       :special-type       nil
                                                                       :table-id           (id :users)
                                                                       :schema-name        nil
                                                                       :table-name         "USERS__via__USER_ID"})
=======
                                                               :table-name         "USERS__via__USER_ID"})
                                                :unit  :year}
                                  :value       {:value (u/->Timestamp "1980-01-01")
                                                :field {:field
                                                        (merge field-defaults
                                                               {:field-id           (id :users :last_login)
                                                                :fk-field-id        (id :checkins :user_id)
                                                                :field-name         "LAST_LOGIN"
                                                                :field-display-name "Last Login"
                                                                :base-type          :type/DateTime
                                                                :special-type       nil
                                                                :visibility-type    :normal
                                                                :table-id           (id :users)
                                                                :table-name         "USERS__via__USER_ID"})
>>>>>>> 43c61b9d
                                                        :unit  :year}}}
                   :join-tables  [{:source-field {:field-id   (id :checkins :user_id)
                                                  :field-name "USER_ID"}
                                   :pk-field     {:field-id   (id :users :id)
                                                  :field-name "ID"}
                                   :table-id     (id :users)
                                   :table-name   "USERS"
                                   :schema       "PUBLIC"
                                   :join-alias   "USERS__via__USER_ID"}]}
    :fk-field-ids #{(id :checkins :user_id)}
    :table-ids    #{(id :users)}}]
  (let [expanded-form (ql/expand (wrap-inner-query (query checkins
                                                     (ql/filter (ql/> (ql/datetime-field $user_id->users.last_login :year)
                                                                      "1980-01-01")))))]
    (mapv obj->map [expanded-form
                    (resolve' expanded-form)])))


;; sum aggregation w/ datetime breakout
(expect
  [ ;; expanded form
   {:database (id)
    :type     :query
    :query    {:source-table (id :checkins)
               :aggregation  [{:aggregation-type :sum
                               :custom-name      nil
                               :field            (merge field-ph-defaults
<<<<<<< HEAD
                                                        {:field-id      (id :venues :price)
                                                         :fk-field-id   (id :checkins :venue_id)})}]
               :breakout     [(merge field-ph-defaults
                                     {:field-id      (id :checkins :date)
                                      :datetime-unit :day-of-week})]}}
=======
                                                        {:field-id           true
                                                         :fk-field-id        (id :checkins :venue_id)})}]
               :breakout     [(merge field-ph-defaults
                                     {:field-id           true
                                      :datetime-unit      :day-of-week})]}}
>>>>>>> 43c61b9d
   ;; resolved form
   {:database     (id)
    :type         :query
    :query        {:source-table {:schema "PUBLIC"
                                  :name   "CHECKINS"
<<<<<<< HEAD
                                  :id     (id :checkins)}
                   :aggregation  [{:aggregation-type    :sum
                                   :custom-name         nil
                                   :field               (merge field-defaults
                                                               {:base-type          :type/Integer
                                                                :table-id           (id :venues)
                                                                :special-type       :type/Category
                                                                :field-name         "PRICE"
                                                                :field-display-name "Price"
                                                                :field-id           (id :venues :price)
                                                                :fk-field-id        (id :checkins :venue_id)
                                                                :table-name         "VENUES__via__VENUE_ID"
                                                                :schema-name        nil
                                                                :min-value          1.0
                                                                :max-value          4.0})}]
                   :breakout     [{:field (merge field-defaults
                                                 {:description        nil
                                                  :base-type          :type/Date
=======
                                  :id     true}
                   :aggregation  [{:aggregation-type :sum
                                   :custom-name      nil
                                   :field            (merge field-defaults
                                                            {:base-type          :type/Integer
                                                             :table-id           (id :venues)
                                                             :special-type       :type/Category
                                                             :field-name         "PRICE"
                                                             :field-display-name "Price"
                                                             :field-id           true
                                                             :fk-field-id        (id :checkins :venue_id)
                                                             :table-name         "VENUES__via__VENUE_ID"
                                                             :values             price-field-values})}]
                   :breakout     [{:field (merge field-defaults
                                                 {:base-type          :type/Date
>>>>>>> 43c61b9d
                                                  :table-id           (id :checkins)
                                                  :special-type       nil
                                                  :field-name         "DATE"
                                                  :field-display-name "Date"
<<<<<<< HEAD
                                                  :field-id           (id :checkins :date)
=======
                                                  :field-id           true
>>>>>>> 43c61b9d
                                                  :table-name         "CHECKINS"
                                                  :schema-name        "PUBLIC"})
                                   :unit  :day-of-week}]
                   :join-tables  [{:source-field {:field-id   true
                                                  :field-name "VENUE_ID"}
                                   :pk-field     {:field-id   true
                                                  :field-name "ID"}
                                   :table-id     (id :venues)
                                   :table-name   "VENUES"
                                   :schema       "PUBLIC"
                                   :join-alias   "VENUES__via__VENUE_ID"}]}
    :fk-field-ids #{(id :checkins :venue_id)}
    :table-ids    #{(id :venues) (id :checkins)}}]
  (let [expanded-form (ql/expand (wrap-inner-query (query checkins
<<<<<<< HEAD
                                                          (ql/aggregation (ql/sum $venue_id->venues.price))
                                                          (ql/breakout (ql/datetime-field $checkins.date :day-of-week)))))]
    (mapv obj->map [expanded-form
                    (resolve/resolve expanded-form)])))
=======
                                                     (ql/aggregation (ql/sum $venue_id->venues.price))
                                                     (ql/breakout (ql/datetime-field $checkins.date :day-of-week)))))]
    (tu/boolean-ids-and-timestamps
     (mapv obj->map [expanded-form
                     (resolve' expanded-form)]))))
>>>>>>> 43c61b9d
<|MERGE_RESOLUTION|>--- conflicted
+++ resolved
@@ -23,17 +23,6 @@
                                {k (obj->map v)}))
     :else           o))
 
-<<<<<<< HEAD
-(def ^:private field-ph-defaults
-  {:fk-field-id      nil, :datetime-unit nil,
-   :binning-strategy nil, :binning-param nil})
-
-(def ^:private field-defaults
-  {:visibility-type :normal, :fk-field-id nil
-   :position        nil,     :description nil
-   :parent-id       nil,     :parent      nil
-   :min-value       nil,     :max-value   nil})
-=======
 (def ^:private resolve'
   "Testing the resolve middleware requires that the source table be
   resolved before calling the resolve function. In the query pipeline
@@ -48,7 +37,9 @@
    :datetime-unit      nil
    :remapped-from      nil
    :remapped-to        nil
-   :field-display-name nil})
+   :field-display-name nil
+   :binning-strategy   nil
+   :binning-param      nil})
 
 (def ^:private field-defaults
   {:fk-field-id     nil
@@ -61,7 +52,9 @@
    :remapped-from   nil
    :remapped-to     nil
    :dimensions      []
-   :values          []})
+   :values          []
+   :min-value       nil
+   :max-value       nil})
 
 (def ^:private price-field-values
   {:field-value-id true
@@ -70,7 +63,6 @@
    :values [1 2 3 4]
    :human-readable-values {}
    :field-id true})
->>>>>>> 43c61b9d
 
 ;; basic rows query w/ filter
 (expect
@@ -80,15 +72,9 @@
     :query    {:source-table (id :venues)
                :filter       {:filter-type :>
                               :field       (merge field-ph-defaults
-<<<<<<< HEAD
-                                                  {:field-id (id :venues :price)})
-                              :value       {:field-placeholder (merge field-ph-defaults
-                                                                      {:field-id (id :venues :price)})
-=======
                                                   {:field-id true})
                               :value       {:field-placeholder (merge field-ph-defaults
                                                                       {:field-id true})
->>>>>>> 43c61b9d
                                             :value             1}}}}
    ;; resolved form
    {:database     (id)
@@ -98,11 +84,7 @@
                                   :id     true}
                    :filter       {:filter-type :>
                                   :field       (merge field-defaults
-<<<<<<< HEAD
-                                                      {:field-id           (id :venues :price)
-=======
                                                       {:field-id           true
->>>>>>> 43c61b9d
                                                        :field-name         "PRICE"
                                                        :field-display-name "Price"
                                                        :base-type          :type/Integer
@@ -110,18 +92,12 @@
                                                        :table-id           (id :venues)
                                                        :schema-name        "PUBLIC"
                                                        :table-name         "VENUES"
-<<<<<<< HEAD
                                                        :min-value          1.0
-                                                       :max-value          4.0})
-                                  :value       {:value 1
-                                                :field (merge field-defaults
-                                                              {:field-id           (id :venues :price)
-=======
+                                                       :max-value          4.0
                                                        :values             price-field-values})
                                   :value       {:value 1
                                                 :field (merge field-defaults
                                                               {:field-id           true
->>>>>>> 43c61b9d
                                                                :field-name         "PRICE"
                                                                :field-display-name "Price"
                                                                :base-type          :type/Integer
@@ -129,26 +105,17 @@
                                                                :table-id           (id :venues)
                                                                :schema-name        "PUBLIC"
                                                                :table-name         "VENUES"
-<<<<<<< HEAD
                                                                :min-value          1.0
-                                                               :max-value          4.0})}}
-=======
+                                                               :max-value          4.0
                                                                :values             price-field-values})}}
->>>>>>> 43c61b9d
                    :join-tables  nil}
     :fk-field-ids #{}
     :table-ids    #{(id :venues)}}]
   (let [expanded-form (ql/expand (wrap-inner-query (query venues
-<<<<<<< HEAD
-                                                          (ql/filter (ql/and (ql/> $price 1))))))]
-    (mapv obj->map [expanded-form
-                    (resolve/resolve expanded-form)])))
-=======
                                                      (ql/filter (ql/and (ql/> $price 1))))))]
     (tu/boolean-ids-and-timestamps
      (mapv obj->map [expanded-form
                      (resolve' expanded-form)]))))
->>>>>>> 43c61b9d
 
 (def category-field-values
   {:values                (defs/field-values defs/test-data-map "categories" "name")
@@ -166,19 +133,11 @@
     :query    {:source-table (id :venues)
                :filter       {:filter-type :=
                               :field       (merge field-ph-defaults
-<<<<<<< HEAD
-                                                  {:field-id         (id :categories :name)
-                                                   :fk-field-id      (id :venues :category_id)})
-                              :value       {:field-placeholder (merge field-ph-defaults
-                                                                      {:field-id         (id :categories :name)
-                                                                       :fk-field-id      (id :venues :category_id)})
-=======
                                                   {:field-id    true
                                                    :fk-field-id (id :venues :category_id)})
                               :value       {:field-placeholder (merge field-ph-defaults
                                                                       {:field-id    true
                                                                        :fk-field-id (id :venues :category_id)})
->>>>>>> 43c61b9d
                                             :value             "abc"}}}}
    ;; resolved form
    {:database     (id)
@@ -188,45 +147,27 @@
                                   :id     true}
                    :filter       {:filter-type :=
                                   :field       (merge field-defaults
-<<<<<<< HEAD
-                                                      {:field-id           (id :categories :name)
-=======
                                                       {:field-id           true
->>>>>>> 43c61b9d
                                                        :fk-field-id        (id :venues :category_id)
                                                        :field-name         "NAME"
                                                        :field-display-name "Name"
                                                        :base-type          :type/Text
                                                        :special-type       :type/Name
                                                        :table-id           (id :categories)
-<<<<<<< HEAD
-                                                       :schema-name        nil
-                                                       :table-name         "CATEGORIES__via__CATEGORY_ID"})
-                                  :value       {:value "abc"
-                                                :field (merge field-defaults
-                                                              {:field-id           (id :categories :name)
-=======
                                                        :table-name         "CATEGORIES__via__CATEGORY_ID"
                                                        :values             category-field-values})
                                   :value       {:value "abc"
                                                 :field (merge field-defaults
                                                               {:field-id           true
->>>>>>> 43c61b9d
                                                                :fk-field-id        (id :venues :category_id)
                                                                :field-name         "NAME"
                                                                :field-display-name "Name"
                                                                :base-type          :type/Text
                                                                :special-type       :type/Name
                                                                :table-id           (id :categories)
-<<<<<<< HEAD
-                                                               :schema-name        nil
-                                                               :table-name         "CATEGORIES__via__CATEGORY_ID"})}}
-                   :join-tables  [{:source-field {:field-id   (id :venues :category_id)
-=======
                                                                :table-name         "CATEGORIES__via__CATEGORY_ID"
                                                                :values             category-field-values})}}
                    :join-tables  [{:source-field {:field-id   true
->>>>>>> 43c61b9d
                                                   :field-name "CATEGORY_ID"}
                                    :pk-field     {:field-id   true
                                                   :field-name "ID"}
@@ -236,20 +177,12 @@
                                    :join-alias   "CATEGORIES__via__CATEGORY_ID"}]}
     :fk-field-ids #{(id :venues :category_id)}
     :table-ids    #{(id :categories)}}]
-<<<<<<< HEAD
-  (let [expanded-form (ql/expand (wrap-inner-query (query venues
-                                                     (ql/filter (ql/= $category_id->categories.name
-                                                                      "abc")))))]
-    (mapv obj->map [expanded-form
-                    (resolve/resolve expanded-form)])))
-=======
   (tu/boolean-ids-and-timestamps
    (let [expanded-form (ql/expand (wrap-inner-query (query venues
                                                       (ql/filter (ql/= $category_id->categories.name
                                                                        "abc")))))]
      (mapv obj->map [expanded-form
                      (resolve' expanded-form)]))))
->>>>>>> 43c61b9d
 
 
 ;; basic rows query w/ FK filter on datetime
@@ -260,15 +193,6 @@
     :query    {:source-table (id :checkins)
                :filter       {:filter-type :>
                               :field       (merge field-ph-defaults
-<<<<<<< HEAD
-                                                  {:field-id         (id :users :last_login)
-                                                   :fk-field-id      (id :checkins :user_id)
-                                                   :datetime-unit    :year})
-                              :value       {:field-placeholder (merge field-ph-defaults
-                                                                      {:field-id         (id :users :last_login)
-                                                                       :fk-field-id      (id :checkins :user_id)
-                                                                       :datetime-unit    :year})
-=======
                                                   {:field-id      (id :users :last_login)
                                                    :fk-field-id   (id :checkins :user_id)
                                                    :datetime-unit :year})
@@ -276,7 +200,6 @@
                                                                       {:field-id      (id :users :last_login)
                                                                        :fk-field-id   (id :checkins :user_id)
                                                                        :datetime-unit :year})
->>>>>>> 43c61b9d
                                             :value             "1980-01-01"}}}}
    ;; resolved form
    {:database     (id)
@@ -293,22 +216,6 @@
                                                                :base-type          :type/DateTime
                                                                :special-type       nil
                                                                :table-id           (id :users)
-<<<<<<< HEAD
-                                                               :schema-name        nil
-                                                               :table-name         "USERS__via__USER_ID"})
-                                                :unit  :year}
-                                  :value       {:value (u/->Timestamp "1980-01-01")
-                                                :field {:field (merge field-defaults
-                                                                      {:field-id           (id :users :last_login)
-                                                                       :fk-field-id        (id :checkins :user_id)
-                                                                       :field-name         "LAST_LOGIN"
-                                                                       :field-display-name "Last Login"
-                                                                       :base-type          :type/DateTime
-                                                                       :special-type       nil
-                                                                       :table-id           (id :users)
-                                                                       :schema-name        nil
-                                                                       :table-name         "USERS__via__USER_ID"})
-=======
                                                                :table-name         "USERS__via__USER_ID"})
                                                 :unit  :year}
                                   :value       {:value (u/->Timestamp "1980-01-01")
@@ -323,7 +230,6 @@
                                                                 :visibility-type    :normal
                                                                 :table-id           (id :users)
                                                                 :table-name         "USERS__via__USER_ID"})
->>>>>>> 43c61b9d
                                                         :unit  :year}}}
                    :join-tables  [{:source-field {:field-id   (id :checkins :user_id)
                                                   :field-name "USER_ID"}
@@ -351,44 +257,16 @@
                :aggregation  [{:aggregation-type :sum
                                :custom-name      nil
                                :field            (merge field-ph-defaults
-<<<<<<< HEAD
-                                                        {:field-id      (id :venues :price)
-                                                         :fk-field-id   (id :checkins :venue_id)})}]
-               :breakout     [(merge field-ph-defaults
-                                     {:field-id      (id :checkins :date)
-                                      :datetime-unit :day-of-week})]}}
-=======
                                                         {:field-id           true
                                                          :fk-field-id        (id :checkins :venue_id)})}]
                :breakout     [(merge field-ph-defaults
                                      {:field-id           true
                                       :datetime-unit      :day-of-week})]}}
->>>>>>> 43c61b9d
    ;; resolved form
    {:database     (id)
     :type         :query
     :query        {:source-table {:schema "PUBLIC"
                                   :name   "CHECKINS"
-<<<<<<< HEAD
-                                  :id     (id :checkins)}
-                   :aggregation  [{:aggregation-type    :sum
-                                   :custom-name         nil
-                                   :field               (merge field-defaults
-                                                               {:base-type          :type/Integer
-                                                                :table-id           (id :venues)
-                                                                :special-type       :type/Category
-                                                                :field-name         "PRICE"
-                                                                :field-display-name "Price"
-                                                                :field-id           (id :venues :price)
-                                                                :fk-field-id        (id :checkins :venue_id)
-                                                                :table-name         "VENUES__via__VENUE_ID"
-                                                                :schema-name        nil
-                                                                :min-value          1.0
-                                                                :max-value          4.0})}]
-                   :breakout     [{:field (merge field-defaults
-                                                 {:description        nil
-                                                  :base-type          :type/Date
-=======
                                   :id     true}
                    :aggregation  [{:aggregation-type :sum
                                    :custom-name      nil
@@ -401,19 +279,16 @@
                                                              :field-id           true
                                                              :fk-field-id        (id :checkins :venue_id)
                                                              :table-name         "VENUES__via__VENUE_ID"
-                                                             :values             price-field-values})}]
+                                                             :values             price-field-values
+                                                             :min-value          1.0
+                                                             :max-value          4.0})}]
                    :breakout     [{:field (merge field-defaults
                                                  {:base-type          :type/Date
->>>>>>> 43c61b9d
                                                   :table-id           (id :checkins)
                                                   :special-type       nil
                                                   :field-name         "DATE"
                                                   :field-display-name "Date"
-<<<<<<< HEAD
-                                                  :field-id           (id :checkins :date)
-=======
                                                   :field-id           true
->>>>>>> 43c61b9d
                                                   :table-name         "CHECKINS"
                                                   :schema-name        "PUBLIC"})
                                    :unit  :day-of-week}]
@@ -428,15 +303,8 @@
     :fk-field-ids #{(id :checkins :venue_id)}
     :table-ids    #{(id :venues) (id :checkins)}}]
   (let [expanded-form (ql/expand (wrap-inner-query (query checkins
-<<<<<<< HEAD
-                                                          (ql/aggregation (ql/sum $venue_id->venues.price))
-                                                          (ql/breakout (ql/datetime-field $checkins.date :day-of-week)))))]
-    (mapv obj->map [expanded-form
-                    (resolve/resolve expanded-form)])))
-=======
                                                      (ql/aggregation (ql/sum $venue_id->venues.price))
                                                      (ql/breakout (ql/datetime-field $checkins.date :day-of-week)))))]
     (tu/boolean-ids-and-timestamps
      (mapv obj->map [expanded-form
-                     (resolve' expanded-form)]))))
->>>>>>> 43c61b9d
+                     (resolve' expanded-form)]))))