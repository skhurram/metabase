(ns metabase.api.collection-test
  "Tests for /api/collection endpoints."
  (:require [expectations :refer :all]
            [metabase
             [email-test :as et]
             [util :as u]]
            [metabase.models
             [card :refer [Card]]
             [collection :as collection :refer [Collection]]
             [collection-test :as collection-test]
             [dashboard :refer [Dashboard]]
             [permissions :as perms]
             [permissions-group :as group :refer [PermissionsGroup]]
             [permissions-group-membership :refer [PermissionsGroupMembership]]
             [pulse :refer [Pulse]]
             [pulse-card :refer [PulseCard]]
             [pulse-channel :refer [PulseChannel]]
             [pulse-channel-recipient :refer [PulseChannelRecipient]]]
            [metabase.test.data.users :refer [user->client user->id]]
            [metabase.test.util :as tu]
            [toucan.util.test :as tt]))

;;; +----------------------------------------------------------------------------------------------------------------+
;;; |                                                GET /collection                                                 |
;;; +----------------------------------------------------------------------------------------------------------------+

;; check that we can get a basic list of collections
(tt/expect-with-temp [Collection [collection]]
  [(assoc (into {} collection) :can_write true)]
  ((user->client :crowberto) :get 200 "collection"))

;; check that we don't see collections if we don't have permissions for them
(expect
  ["Collection 1"]
  (tt/with-temp* [Collection [collection-1 {:name "Collection 1"}]
                  Collection [collection-2 {:name "Collection 2"}]]
    (perms/grant-collection-read-permissions! (group/all-users) collection-1)
    (map :name ((user->client :rasta) :get 200 "collection"))))

;; check that we don't see collections if they're archived
(expect
  ["Regular Collection"]
  (tt/with-temp* [Collection [collection-1 {:name "Archived Collection", :archived true}]
                  Collection [collection-2 {:name "Regular Collection"}]]
    (perms/grant-collection-read-permissions! (group/all-users) collection-1)
    (perms/grant-collection-read-permissions! (group/all-users) collection-2)
    (map :name ((user->client :rasta) :get 200 "collection"))))

;; Check that if we pass `?archived=true` we instead see archived cards
(expect
  ["Archived Collection"]
  (tt/with-temp* [Collection [collection-1 {:name "Archived Collection", :archived true}]
                  Collection [collection-2 {:name "Regular Collection"}]]
    (perms/grant-collection-read-permissions! (group/all-users) collection-1)
    (perms/grant-collection-read-permissions! (group/all-users) collection-2)
    (map :name ((user->client :rasta) :get 200 "collection" :archived :true))))


;;; +----------------------------------------------------------------------------------------------------------------+
;;; |                                              GET /collection/:id                                               |
;;; +----------------------------------------------------------------------------------------------------------------+

;; check that we can see collection details (GET /api/collection/:id)
(expect
  "Coin Collection"
  (tt/with-temp Collection [collection {:name "Coin Collection"}]
    (perms/grant-collection-read-permissions! (group/all-users) collection)
    (:name ((user->client :rasta) :get 200 (str "collection/" (u/get-id collection))))))

;; check that collections detail properly checks permissions
(expect
  "You don't have permissions to do that."
  (tt/with-temp Collection [collection]
    ((user->client :rasta) :get 403 (str "collection/" (u/get-id collection)))))


;;; ----------------------------------------- Cards, Dashboards, and Pulses ------------------------------------------

;; check that cards are returned with the collections detail endpoint
(tt/expect-with-temp [Collection [collection]
                      Card       [card        {:collection_id (u/get-id collection)}]]
  (tu/obj->json->obj
    (assoc collection
      :cards               [(select-keys card [:name :id :collection_position])]
      :dashboards          []
      :pulses              []
      :effective_ancestors []
      :effective_location  "/"
      :effective_children  []
      :can_write           true))
  (tu/obj->json->obj
    ((user->client :crowberto) :get 200 (str "collection/" (u/get-id collection)))))

;; check that collections detail doesn't return archived collections
(expect
  "Not found."
  (tt/with-temp Collection [collection {:archived true}]
    (perms/grant-collection-read-permissions! (group/all-users) collection)
    ((user->client :rasta) :get 404 (str "collection/" (u/get-id collection)))))

(defn- remove-ids-from-collection-detail [results & {:keys [keep-collection-id?]
                                                     :or {keep-collection-id? false}}]
  (into {} (for [[k items] (select-keys results (cond->> [:name :cards :dashboards :pulses :can_write]
                                                  keep-collection-id? (cons :id)))]
             [k (if-not (sequential? items)
                  items
                  (for [item items]
                    (dissoc item :id)))])))

(defn- do-with-some-children-of-collection [collection-or-id-or-nil f]
  (let [collection-id-or-nil (when collection-or-id-or-nil
                               (u/get-id collection-or-id-or-nil))]
    (tt/with-temp* [Card       [_ {:name "Birthday Card",          :collection_id collection-id-or-nil}]
                    Dashboard  [_ {:name "Dine & Dashboard",       :collection_id collection-id-or-nil}]
                    Pulse      [_ {:name "Electro-Magnetic Pulse", :collection_id collection-id-or-nil}]]
      (f))))

(defmacro ^:private with-some-children-of-collection {:style/indent 1} [collection-or-id-or-nil & body]
  `(do-with-some-children-of-collection ~collection-or-id-or-nil (fn [] ~@body)))

;; check that you get to see the children as appropriate
(expect
  {:name       "Debt Collection"
   :cards      [{:name "Birthday Card",          :collection_position nil}]
   :dashboards [{:name "Dine & Dashboard",       :collection_position nil}]
   :pulses     [{:name "Electro-Magnetic Pulse", :collection_position nil}]
   :can_write  false}
  (tt/with-temp Collection [collection {:name "Debt Collection"}]
    (perms/grant-collection-read-permissions! (group/all-users) collection)
    (with-some-children-of-collection collection
      (-> ((user->client :rasta) :get 200 (str "collection/" (u/get-id collection)))
          remove-ids-from-collection-detail))))

;; ...and that you can also filter so that you only see the children you want to see
(expect
  {:name       "Art Collection"
   :dashboards [{:name "Dine & Dashboard", :collection_position nil}]
   :can_write  false}
  (tt/with-temp Collection [collection {:name "Art Collection"}]
    (perms/grant-collection-read-permissions! (group/all-users) collection)
    (with-some-children-of-collection collection
      (-> ((user->client :rasta) :get 200 (str "collection/" (u/get-id collection) "?model=dashboards"))
          remove-ids-from-collection-detail))))


;;; ------------------------------------ Effective Ancestors & Effective Children ------------------------------------

(defmacro ^:private with-collection-hierarchy
  "Totally-rad macro that creates a Collection hierarchy and grants the All Users group perms for all the Collections
  you've bound."
  {:style/indent 1}
  [collection-bindings & body]
  {:pre [(vector? collection-bindings)
         (every? symbol? collection-bindings)]}
  `(collection-test/with-collection-hierarchy [{:keys ~collection-bindings}]
     ~@(for [collection-symb collection-bindings]
         `(perms/grant-collection-read-permissions! (group/all-users) ~collection-symb))
     ~@body))

(defn- format-ancestors-and-children
  "Nicely format the `:effective_` results from an API call."
  [results]
  (-> results
      (select-keys [:effective_children :effective_ancestors :effective_location])
      (update :effective_children  (comp set (partial map #(update % :id integer?))))
      (update :effective_ancestors (partial map #(update % :id integer?)))
      (update :effective_location collection-test/location-path-ids->names)))

(defn- api-get-collection-ancestors-and-children
  "Call the API with Rasta to fetch `collection-or-id` and put the `:effective_` results in a nice format for the tests
  below."
  [collection-or-id]
  (-> ((user->client :rasta) :get 200 (str "collection/" (u/get-id collection-or-id)))
      format-ancestors-and-children))

;; does a top-level Collection like A have the correct Children?
(expect
  {:effective_children  #{{:name "B", :id true} {:name "C", :id true}}
   :effective_ancestors []
   :effective_location  "/"}
  (with-collection-hierarchy [a b c d g]
    (api-get-collection-ancestors-and-children a)))

;; ok, does a second-level Collection have its parent and its children?
(expect
  {:effective_children  #{{:name "D", :id true} {:name "G", :id true}}
   :effective_ancestors [{:name "A", :id true}]
   :effective_location  "/A/"}
  (with-collection-hierarchy [a b c d g]
    (api-get-collection-ancestors-and-children c)))

;; what about a third-level Collection?
(expect
  {:effective_children #{}
   :effective_ancestors [{:name "A", :id true} {:name "C", :id true}]
   :effective_location "/A/C/"}
  (with-collection-hierarchy [a b c d g]
    (api-get-collection-ancestors-and-children d)))

;; for D: if we remove perms for C we should only have A as an ancestor; effective_location should lie and say we are
;; a child of A
(expect
  {:effective_children #{}
   :effective_ancestors [{:name "A", :id true}]
   :effective_location "/A/"}
  (with-collection-hierarchy [a b d g]
    (api-get-collection-ancestors-and-children d)))

;; for D: If, on the other hand, we remove A, we should see C as the only ancestor and as a root-level Collection.
(expect
  {:effective_children #{},
   :effective_ancestors [{:name "C", :id true}]
   :effective_location "/C/"}
  (with-collection-hierarchy [b c d g]
    (api-get-collection-ancestors-and-children d)))

;; for C: if we remove D we should get E and F as effective children
(expect
  {:effective_children #{{:name "E", :id true} {:name "F", :id true}}
   :effective_ancestors [{:name "A", :id true}]
   :effective_location "/A/"}
  (with-collection-hierarchy [a b c e f g]
    (api-get-collection-ancestors-and-children c)))

;; Make sure we can collapse multiple generations. For A: removing C and D should move up E and F
(expect
  {:effective_children #{{:name "B", :id true}
                         {:name "E", :id true}
                         {:name "F", :id true}}
   :effective_ancestors []
   :effective_location "/"}
  (with-collection-hierarchy [a b e f g]
    (api-get-collection-ancestors-and-children a)))


;;; +----------------------------------------------------------------------------------------------------------------+
;;; |                                              GET /collection/root                                              |
;;; +----------------------------------------------------------------------------------------------------------------+

;; Check that we can see stuff that isn't in any Collection -- meaning they're in the so-called "Root" Collection

;; Make sure you can see everything for Users that can see everything
(expect
  {:name       "Root Collection"
   :id         "root"
   :cards      [{:name "Birthday Card",          :collection_position nil}]
   :dashboards [{:name "Dine & Dashboard",       :collection_position nil}]
   :pulses     [{:name "Electro-Magnetic Pulse", :collection_position nil}]
   :can_write  true}
  (with-some-children-of-collection nil
    (-> ((user->client :crowberto) :get 200 "collection/root")
        (remove-ids-from-collection-detail :keep-collection-id? true))))

;; ...but we don't let you see stuff you wouldn't otherwise be allowed to see
(expect
  {:name       "Root Collection"
   :id         "root"
   :cards      []
<<<<<<< HEAD
   :dashboards []
   :pulses     []}
  ;; if a User doesn't have perms for the Root Collection then they don't get to see things with no collection_id
  (with-some-children-of-collection nil
    (-> ((user->client :rasta) :get 200 "collection/root")
        (remove-ids-from-collection-detail :keep-collection-id? true))))
=======
   :dashboards [{:name "Dine & Dashboard",       :collection_position nil}]
   :pulses     [{:name "Electro-Magnetic Pulse", :collection_position nil}]
   :can_write  false}
  ;; create a fake DB and don't give all users perms to it
  (tt/with-temp* [Database [db]
                  Table    [table {:db_id (u/get-id db)}]]
    (perms/revoke-permissions! (group/all-users) (u/get-id db))
    ;; create the normal 'Child' objects
    (with-some-children-of-collection nil
      ;; move the Card into the DB that we have no perms for
      (db/update! Card (db/select-one-id Card :name "Birthday Card")
        :dataset_query {:database (u/get-id db), :type :query, :query {:source-table (u/get-id table)}})
      ;; ok, a regular user shouldn't get to see it any more :(
      (-> ((user->client :rasta) :get 200 "collection/root")
          (remove-ids-from-collection-detail :keep-collection-id? true)))))
>>>>>>> 59ec3f61

;; ...but if they have read perms for the Root Collection they should get to see them
(expect
<<<<<<< HEAD
  {:name       "Root Collection"
   :id         "root"
   :cards      [{:name "Birthday Card"          :collection_position nil}]
   :dashboards [{:name "Dine & Dashboard"       :collection_position nil}]
   :pulses     [{:name "Electro-Magnetic Pulse" :collection_position nil}]}
=======
  {:name      "Root Collection"
   :id        "root"
   :cards     [{:name "Birthday Card", :collection_position nil}]
   :can_write true}
>>>>>>> 59ec3f61
  (with-some-children-of-collection nil
    (tt/with-temp* [PermissionsGroup           [group]
                    PermissionsGroupMembership [_ {:user_id (user->id :rasta), :group_id (u/get-id group)}]]
      (perms/grant-permissions! group (perms/collection-read-path {:metabase.models.collection/is-root? true}))
      (-> ((user->client :rasta) :get 200 "collection/root")
          (remove-ids-from-collection-detail :keep-collection-id? true)))))


;;; ----------------------------------- Effective Children, Ancestors, & Location ------------------------------------

(defn- api-get-root-collection-ancestors-and-children
  "Call the API with Rasta to fetch the 'Root' Collection and put the `:effective_` results in a nice format for the
  tests below."
  []
  (-> ((user->client :rasta) :get 200 "collection/root")
      format-ancestors-and-children))

;; Do top-level collections show up as children of the Root Collection?
(expect
  {:effective_children  #{{:name "A", :id true}}
   :effective_ancestors []
   :effective_location  nil}
  (with-collection-hierarchy [a b c d e f g]
    (api-get-root-collection-ancestors-and-children)))

;; ...and collapsing children should work for the Root Collection as well
(expect
  {:effective_children  #{{:name "B", :id true}
                          {:name "D", :id true}
                          {:name "F", :id true}}
   :effective_ancestors []
   :effective_location  nil}
  (with-collection-hierarchy [b d e f g]
    (api-get-root-collection-ancestors-and-children)))


;;; +----------------------------------------------------------------------------------------------------------------+
;;; |                                              POST /api/collection                                              |
;;; +----------------------------------------------------------------------------------------------------------------+

;; test that we can create a new collection (POST /api/collection)
(expect
  {:name        "Stamp Collection"
   :slug        "stamp_collection"
   :description nil
   :color       "#123456"
   :archived    false
   :location    "/"}
  (tu/with-model-cleanup [Collection]
    (-> ((user->client :crowberto) :post 200 "collection"
         {:name "Stamp Collection", :color "#123456"})
        (dissoc :id))))

;; test that non-admins aren't allowed to create a collection
(expect
  "You don't have permissions to do that."
  ((user->client :rasta) :post 403 "collection"
   {:name "Stamp Collection", :color "#123456"}))

;; Can I create a Collection as a child of an existing collection?
(expect
  {:id          true
   :name        "Trading Card Collection"
   :slug        "trading_card_collection"
   :description "Collection of basketball cards including limited-edition holographic Draymond Green"
   :color       "#ABCDEF"
   :archived    false
   :location    "/A/C/D/"}
  (tu/with-model-cleanup [Collection]
    (with-collection-hierarchy [a c d]
      (-> ((user->client :crowberto) :post 200 "collection"
           {:name        "Trading Card Collection"
            :color       "#ABCDEF"
            :description "Collection of basketball cards including limited-edition holographic Draymond Green"
            :parent_id   (u/get-id d)})
          (update :location collection-test/location-path-ids->names)
          (update :id integer?)))))

;;; +----------------------------------------------------------------------------------------------------------------+
;;; |                                            PUT /api/collection/:id                                             |
;;; +----------------------------------------------------------------------------------------------------------------+

;; test that we can update a collection (PUT /api/collection/:id)
(tt/expect-with-temp [Collection [collection]]
  {:id          (u/get-id collection)
   :name        "My Beautiful Collection"
   :slug        "my_beautiful_collection"
   :description nil
   :color       "#ABCDEF"
   :archived    false
   :location    "/"}
  ((user->client :crowberto) :put 200 (str "collection/" (u/get-id collection))
   {:name "My Beautiful Collection", :color "#ABCDEF"}))

;; check that non-admins aren't allowed to update a collection
(expect
  "You don't have permissions to do that."
  (tt/with-temp Collection [collection]
    ((user->client :rasta) :put 403 (str "collection/" (u/get-id collection))
     {:name "My Beautiful Collection", :color "#ABCDEF"})))

;; Archiving a collection should delete any alerts associated with questions in the collection
(expect
  {:emails (merge (et/email-to :crowberto {:subject "One of your alerts has stopped working",
                                           :body    {"the question was archived by Crowberto Corv" true}})
                  (et/email-to :rasta {:subject "One of your alerts has stopped working",
                                       :body    {"the question was archived by Crowberto Corv" true}}))
   :pulse  nil}
  (tt/with-temp* [Collection            [{collection-id :id}]
                  Card                  [{card-id :id :as card} {:collection_id collection-id}]
                  Pulse                 [{pulse-id :id} {:alert_condition  "rows"
                                                         :alert_first_only false
                                                         :creator_id       (user->id :rasta)
                                                         :name             "Original Alert Name"}]

                  PulseCard             [_              {:pulse_id pulse-id
                                                         :card_id  card-id
                                                         :position 0}]
                  PulseChannel          [{pc-id :id}    {:pulse_id pulse-id}]
                  PulseChannelRecipient [{pcr-id-1 :id} {:user_id          (user->id :crowberto)
                                                         :pulse_channel_id pc-id}]
                  PulseChannelRecipient [{pcr-id-2 :id} {:user_id          (user->id :rasta)
                                                         :pulse_channel_id pc-id}]]
    (et/with-fake-inbox
      (et/with-expected-messages 2
        ((user->client :crowberto) :put 200 (str "collection/" collection-id)
         {:name "My Beautiful Collection", :color "#ABCDEF", :archived true}))
      (array-map
       :emails (et/regex-email-bodies #"the question was archived by Crowberto Corv")
       :pulse  (Pulse pulse-id)))))

;; Can I *change* the `location` of a Collection? (i.e. move it into a different parent Colleciton)
(expect
  {:id          true
   :name        "E"
   :slug        "e"
   :description nil
   :color       "#ABCDEF"
   :archived    false
   :location    "/A/B/"}
  (with-collection-hierarchy [a b e]
    (-> ((user->client :crowberto) :put 200 (str "collection/" (u/get-id e))
         {:parent_id (u/get-id b)})
        (update :location collection-test/location-path-ids->names)
        (update :id integer?))))<|MERGE_RESOLUTION|>--- conflicted
+++ resolved
@@ -256,45 +256,22 @@
   {:name       "Root Collection"
    :id         "root"
    :cards      []
-<<<<<<< HEAD
    :dashboards []
-   :pulses     []}
+   :pulses     []
+   :can_write  false}
   ;; if a User doesn't have perms for the Root Collection then they don't get to see things with no collection_id
   (with-some-children-of-collection nil
     (-> ((user->client :rasta) :get 200 "collection/root")
         (remove-ids-from-collection-detail :keep-collection-id? true))))
-=======
-   :dashboards [{:name "Dine & Dashboard",       :collection_position nil}]
-   :pulses     [{:name "Electro-Magnetic Pulse", :collection_position nil}]
-   :can_write  false}
-  ;; create a fake DB and don't give all users perms to it
-  (tt/with-temp* [Database [db]
-                  Table    [table {:db_id (u/get-id db)}]]
-    (perms/revoke-permissions! (group/all-users) (u/get-id db))
-    ;; create the normal 'Child' objects
-    (with-some-children-of-collection nil
-      ;; move the Card into the DB that we have no perms for
-      (db/update! Card (db/select-one-id Card :name "Birthday Card")
-        :dataset_query {:database (u/get-id db), :type :query, :query {:source-table (u/get-id table)}})
-      ;; ok, a regular user shouldn't get to see it any more :(
-      (-> ((user->client :rasta) :get 200 "collection/root")
-          (remove-ids-from-collection-detail :keep-collection-id? true)))))
->>>>>>> 59ec3f61
 
 ;; ...but if they have read perms for the Root Collection they should get to see them
 (expect
-<<<<<<< HEAD
   {:name       "Root Collection"
    :id         "root"
    :cards      [{:name "Birthday Card"          :collection_position nil}]
    :dashboards [{:name "Dine & Dashboard"       :collection_position nil}]
-   :pulses     [{:name "Electro-Magnetic Pulse" :collection_position nil}]}
-=======
-  {:name      "Root Collection"
-   :id        "root"
-   :cards     [{:name "Birthday Card", :collection_position nil}]
-   :can_write true}
->>>>>>> 59ec3f61
+   :pulses     [{:name "Electro-Magnetic Pulse" :collection_position nil}]
+   :can_write  false}
   (with-some-children-of-collection nil
     (tt/with-temp* [PermissionsGroup           [group]
                     PermissionsGroupMembership [_ {:user_id (user->id :rasta), :group_id (u/get-id group)}]]
