--- conflicted
+++ resolved
@@ -14,13 +14,7 @@
   [schema]
   (doto (InMemoryDirectoryServerConfig. (into-array String ["dc=metabase,dc=com"]))
     (.addAdditionalBindCredentials "cn=Directory Manager" "password")
-<<<<<<< HEAD
-    (.setSchema (Schema/mergeSchemas
-                 (into-array Schema [(Schema/getDefaultStandardSchema)
-                                     (Schema/getSchema [(io/file "test_resources/posixGroup.schema.ldif")])])))
-=======
     (.setSchema schema)
->>>>>>> f5380503
     (.setListenerConfigs (into-array InMemoryListenerConfig [(InMemoryListenerConfig/createLDAPConfig "LDAP" 0)]))))
 
 (defn- start-ldap-server!
