--- conflicted
+++ resolved
@@ -5,21 +5,7 @@
             [metabase.models.computation-job :refer [ComputationJob]]
             [metabase.util :as u]))
 
-<<<<<<< HEAD
-(defn result!
-  "Blocking version of async/result."
-  [job-id]
-  (some-> #'async/running-jobs
-          deref          ; var
-          deref          ; atom
-          (get job-id)
-          deref)         ; future
-  (async/result (ComputationJob job-id)))
-
-(def ^:dynamic *max-while-runtime*
-=======
 (def ^:dynamic ^Integer *max-while-runtime*
->>>>>>> 12f69323
   "Maximal time in milliseconds `while-with-timeout` runs."
   100000)
 
